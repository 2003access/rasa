--- conflicted
+++ resolved
@@ -322,12 +322,9 @@
     # The `attention_weights` key should exist, regardless of there being a transformer
     assert "attention_weights" in diagnostic_data[name]
     # By default, ResponseSelector has `number_of_transformer_layers = 0`
-<<<<<<< HEAD
     # in which case the attention weights should be an empty numpy array.
     assert isinstance(diagnostic_data[name].get("attention_weights"), np.ndarray)
     assert diagnostic_data[name].get("attention_weights").size == 0
-=======
-    assert diagnostic_data[name].get("attention_weights") is None
 
 
 @pytest.mark.parametrize(
@@ -450,5 +447,4 @@
     parse_data = loaded.parse("hello")
     response_ranking = parse_data.get("response_selector").get("default").get("ranking")
     # check that the output was correctly truncated after normalization
-    assert len(response_ranking) == output_length
->>>>>>> 7d79298f
+    assert len(response_ranking) == output_length