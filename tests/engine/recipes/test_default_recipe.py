--- conflicted
+++ resolved
@@ -153,19 +153,12 @@
 
     assert train_schema == expected_train_schema
 
-<<<<<<< HEAD
-    predict_schema = model_config.predict_schema
-=======
-    rasa.engine.validation.validate(
-        train_schema, config.get("language"), is_train_graph=True
-    )
-
     default_v1_validator = DefaultV1RecipeValidator(train_schema)
     importer = RasaFileImporter()
     # does not raise
     default_v1_validator.validate(importer)
 
->>>>>>> 9027bf1b
+    predict_schema = model_config.predict_schema
     for node_name, node in expected_predict_schema.nodes.items():
         assert predict_schema.nodes[node_name] == node
 
