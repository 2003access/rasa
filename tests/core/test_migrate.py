import itertools
import shutil
import re
import textwrap
from pathlib import Path
from typing import Text, Any, Tuple, Callable
from unittest.mock import patch, call

import pytest

import rasa.shared.utils.io
from rasa.core import migrate
from rasa.shared.core.domain import Domain
from rasa.shared.exceptions import RasaException


def prepare_domain_path(directory: Path, domain_content: Text, file_name: Text) -> Path:
    original_content = textwrap.dedent(domain_content)
    domain_file = directory / file_name
    rasa.shared.utils.io.write_text_file(original_content, domain_file)
    return domain_file


@pytest.fixture()
def domain_out_file(tmp_path: Path) -> Path:
    return tmp_path / "custom_new_domain.yml"


def test_migrate_domain_format_with_required_slots(
    tmp_path: Path, domain_out_file: Path
):
    existing_domain_file = prepare_domain_path(
        tmp_path,
        """
        version: "2.0"
        intents:
        - greet
        - affirm
        - inform
        entities:
        - city
        - name
        slots:
          location:
            type: text
            influence_conversation: false
          name:
            type: text
            influence_conversation: false
            auto_fill: false
          email:
            type: text
            influence_conversation: false
        forms:
           booking_form:
               ignored_intents:
               - greet
               required_slots:
                 location:
                 - type: from_entity
                   entity: city
                 email:
                 - type: from_text
                   intent: inform
                 name:
                 - type: from_entity
                   entity: surname
        """,
        "domain.yml",
    )

    migrate.migrate_domain_format(existing_domain_file, domain_out_file)

    domain = Domain.from_path(domain_out_file)
    assert domain

    old_domain_path = tmp_path / "original_domain.yml"
    assert old_domain_path

    migrated_domain = rasa.shared.utils.io.read_yaml_file(domain_out_file)

    migrated_training_data_version = migrated_domain.get("version")
    assert migrated_training_data_version == '"3.0"'

    migrated_slots = migrated_domain.get("slots")
    expected_slots = {
        "location": {
            "type": "text",
            "influence_conversation": False,
            "mappings": [
                {
                    "type": "from_entity",
                    "entity": "city",
                    "conditions": [{"active_loop": "booking_form"}],
                }
            ],
        },
        "name": {
            "type": "text",
            "influence_conversation": False,
            "mappings": [
                {
                    "type": "from_entity",
                    "entity": "surname",
                    "conditions": [{"active_loop": "booking_form"}],
                }
            ],
        },
        "email": {
            "type": "text",
            "influence_conversation": False,
            "mappings": [
                {
                    "type": "from_text",
                    "intent": "inform",
                    "conditions": [
                        {"active_loop": "booking_form", "requested_slot": "email"}
                    ],
                }
            ],
        },
    }
    assert migrated_slots == expected_slots

    migrated_forms = migrated_domain.get("forms")
    expected_forms = {
        "booking_form": {
            "ignored_intents": ["greet"],
            "required_slots": ["location", "email", "name"],
        }
    }
    assert migrated_forms == expected_forms


def test_migrate_domain_form_without_required_slots(
    tmp_path: Path, domain_out_file: Path
):
    existing_domain_file = prepare_domain_path(
        tmp_path,
        """
        version: "2.0"
        intents:
        - greet
        - affirm
        - inform
        entities:
        - city
        - name
        - surname
        slots:
          location:
            type: text
            influence_conversation: false
          name:
            type: text
            influence_conversation: false
            auto_fill: false
          email:
            type: text
            influence_conversation: false
        forms:
           booking_form:
               ignored_intents:
               - greet
               location:
                 - type: from_entity
                   entity: city
               email:
                 - type: from_text
                   intent: inform
               name:
                 - type: from_entity
                   entity: surname
        """,
        "domain.yml",
    )
    migrate.migrate_domain_format(existing_domain_file, domain_out_file)

    domain = Domain.from_path(domain_out_file)
    assert domain

    old_domain_path = tmp_path / "original_domain.yml"
    assert old_domain_path

    migrated_domain = rasa.shared.utils.io.read_yaml_file(domain_out_file)

    migrated_slots = migrated_domain.get("slots")
    expected_slots = {
        "location": {
            "type": "text",
            "influence_conversation": False,
            "mappings": [
                {
                    "type": "from_entity",
                    "entity": "city",
                    "conditions": [{"active_loop": "booking_form"}],
                }
            ],
        },
        "name": {
            "type": "text",
            "influence_conversation": False,
            "mappings": [
                {
                    "type": "from_entity",
                    "entity": "surname",
                    "conditions": [{"active_loop": "booking_form"}],
                }
            ],
        },
        "email": {
            "type": "text",
            "influence_conversation": False,
            "mappings": [
                {
                    "type": "from_text",
                    "intent": "inform",
                    "conditions": [
                        {"active_loop": "booking_form", "requested_slot": "email"}
                    ],
                }
            ],
        },
    }
    assert migrated_slots == expected_slots

    migrated_forms = migrated_domain.get("forms")
    expected_forms = {
        "booking_form": {
            "ignored_intents": ["greet"],
            "required_slots": ["location", "email", "name"],
        }
    }
    assert migrated_forms == expected_forms


@pytest.mark.parametrize(
    "slot_type,value",
    [
        ("bool", True),
        ("float", 1),
        ("text", "out"),
        ("categorical", "test"),
        ("list", ["out"]),
        ("any", "etc"),
    ],
)
def test_migrate_domain_with_diff_slot_types(
    slot_type: Text, value: Any, tmp_path: Path, domain_out_file: Path
):
    existing_domain_file = prepare_domain_path(
        tmp_path,
        f"""
        version: "2.0"
        entities:
            - outdoor
        slots:
          outdoor_seating:
           type: {slot_type}
           influence_conversation: false
        forms:
          reservation_form:
            required_slots:
               outdoor_seating:
               - type: from_intent
                 value: {value}
                 intent: confirm
        """,
        "domain.yml",
    )
    migrate.migrate_domain_format(existing_domain_file, domain_out_file)
    domain = Domain.from_path(domain_out_file)
    assert domain

    migrated_domain = rasa.shared.utils.io.read_yaml_file(domain_out_file)
    migrated_slots = migrated_domain.get("slots")
    expected_slots = {
        "outdoor_seating": {
            "type": slot_type,
            "influence_conversation": False,
            "mappings": [
                {
                    "type": "from_intent",
                    "value": value,
                    "intent": "confirm",
                    "conditions": [
                        {
                            "active_loop": "reservation_form",
                            "requested_slot": "outdoor_seating",
                        }
                    ],
                }
            ],
        }
    }
    assert migrated_slots == expected_slots


def test_migrate_domain_format_from_dir(tmp_path: Path):
    domain_dir = tmp_path / "domain"
    domain_dir.mkdir()

    prepare_domain_path(
        domain_dir,
        """
        version: "2.0"
        entities:
            - outdoor
        slots:
          outdoor_seating:
           type: bool
           influence_conversation: false
        """,
        "slots.yml",
    )

    prepare_domain_path(
        domain_dir,
        """
        version: "2.0"
        forms:
          reservation_form:
            required_slots:
               outdoor_seating:
               - type: from_intent
                 value: true
                 intent: confirm
        """,
        "forms.yml",
    )

    domain_out_dir = tmp_path / "new_domain"
    domain_out_dir.mkdir()

    migrate.migrate_domain_format(domain_dir, domain_out_dir)
    domain = Domain.from_directory(str(domain_out_dir))

    assert domain

    old_domain_path = tmp_path / "original_domain"
    assert old_domain_path.exists()

    for file in old_domain_path.iterdir():
        assert file.name in ["slots.yml", "forms.yml"]

    for file in domain_out_dir.iterdir():
        assert file.name in ["slots.yml", "forms.yml"]
        migrated_file = rasa.shared.utils.io.read_yaml_file(file)

        migrated_training_data_version = migrated_file.get("version")
        assert migrated_training_data_version == '"3.0"'


def test_migrate_domain_all_keys(tmp_path: Path, domain_out_file: Path):
    existing_domain_file = prepare_domain_path(
        tmp_path,
        """
        version: "2.0"
        intents:
        - greet
        entities:
        - city
        slots:
          city:
            type: text
            influence_conversation: false
        responses:
            utter_greet:
            - text: "Hi there!"
        actions:
        - action_check_time
        forms:
          booking_form:
            required_slots:
              city:
              - type: from_entity
                entity: city
        """,
        "domain.yml",
    )
    migrate.migrate_domain_format(existing_domain_file, domain_out_file)
    domain = Domain.from_path(domain_out_file)
    assert domain

    migrated_domain = rasa.shared.utils.io.read_yaml_file(domain_out_file)
    migrated_intents = migrated_domain.get("intents")
    assert "greet" in migrated_intents

    migrated_entities = migrated_domain.get("entities")
    assert "city" in migrated_entities

    migrated_responses = migrated_domain.get("responses")
    assert "utter_greet" in migrated_responses

    migrated_actions = migrated_domain.get("actions")
    assert "action_check_time" in migrated_actions

    migrated_training_data_version = migrated_domain.get("version")
    assert migrated_training_data_version == '"3.0"'


def test_migrate_domain_format_with_custom_slot(tmp_path: Path, domain_out_file: Path):
    existing_domain_file = prepare_domain_path(
        tmp_path,
        """
        version: "2.0"
        intents:
        - greet
        - affirm
        - inform
        entities:
        - city
        - name
        slots:
          location:
            type: text
            influence_conversation: false
          name:
            type: text
            influence_conversation: false
            auto_fill: false
          email:
            type: text
            influence_conversation: false
        forms:
           booking_form:
               ignored_intents:
               - greet
               required_slots:
                 location:
                 - type: from_entity
                   entity: city
                 email:
                 - type: from_text
                   intent: inform
        """,
        "domain.yml",
    )

    with pytest.warns(UserWarning, match="A custom mapping was added to slot 'name'."):
        migrate.migrate_domain_format(existing_domain_file, domain_out_file)

    domain = Domain.from_path(domain_out_file)
    assert domain

    migrated_domain = rasa.shared.utils.io.read_yaml_file(domain_out_file)
    migrated_slots = migrated_domain.get("slots")
    custom_slot = migrated_slots.get("name")
    assert custom_slot == {
        "type": "text",
        "influence_conversation": False,
        "mappings": [{"type": "custom"}],
    }


def test_migrate_domain_with_no_requested_slot_for_from_entity_mappings(
    tmp_path: Path, domain_out_file: Path
):
    existing_domain_file = prepare_domain_path(
        tmp_path,
        """
        version: "2.0"
        intents:
        - greet
        - affirm
        - inform
        entities:
        - city
        slots:
          location:
            type: text
            influence_conversation: false
          email:
            type: text
            influence_conversation: false
        forms:
            some_form:
                location:
                - entity: city
                  type: from_entity
                - intent: something
                  type: from_text
        """,
        "domain.yml",
    )

    migrate.migrate_domain_format(existing_domain_file, domain_out_file)

    domain = Domain.from_path(domain_out_file)
    assert domain

    migrated_domain = rasa.shared.utils.io.read_yaml_file(domain_out_file)
    migrated_slots = migrated_domain.get("slots")
    location_slot = migrated_slots.get("location")
    mappings = location_slot.get("mappings")
    assert mappings[0] == {
        "entity": "city",
        "type": "from_entity",
        "conditions": [{"active_loop": "some_form"}],
    }
    assert mappings[1] == {
        "intent": "something",
        "type": "from_text",
        "conditions": [{"active_loop": "some_form", "requested_slot": "location"}],
    }


def test_migrate_domain_format_duplicated_slots_in_forms(
    tmp_path: Path, domain_out_file: Path
):
    existing_domain_file = prepare_domain_path(
        tmp_path,
        """
        version: "2.0"
        intents:
        - greet
        - affirm
        - inform
        entities:
        - city
        slots:
          name:
            type: text
            influence_conversation: false
          location:
             type: text
             influence_conversation: false
        forms:
           form_one:
               required_slots:
                 name:
                 - type: from_text
                   intent: inform
                 location:
                 - type: from_text
                   intent: greet
           form_two:
               required_slots:
                 name:
                 - type: from_text
                   intent: inform
                 - type: from_intent
                   intent: deny
                   value: demo
                 location:
                 - type: from_entity
                   entity: city
        """,
        "domain.yml",
    )
    migrate.migrate_domain_format(existing_domain_file, domain_out_file)

    domain = Domain.from_path(domain_out_file)
    assert domain

    migrated_domain = rasa.shared.utils.io.read_yaml_file(domain_out_file)
    migrated_slots = migrated_domain.get("slots")
    slot_with_duplicate_mappings = migrated_slots.get("name")
    assert slot_with_duplicate_mappings == {
        "type": "text",
        "influence_conversation": False,
        "mappings": [
            {
                "type": "from_text",
                "intent": "inform",
                "conditions": [
                    {"active_loop": "form_one", "requested_slot": "name"},
                    {"active_loop": "form_two", "requested_slot": "name"},
                ],
            },
            {
                "type": "from_intent",
                "intent": "deny",
                "value": "demo",
                "conditions": [{"active_loop": "form_two", "requested_slot": "name"}],
            },
        ],
    }
    slot_with_different_mapping_conditions = migrated_slots.get("location")
    assert slot_with_different_mapping_conditions == {
        "type": "text",
        "influence_conversation": False,
        "mappings": [
            {
                "type": "from_text",
                "intent": "greet",
                "conditions": [
                    {"active_loop": "form_one", "requested_slot": "location"}
                ],
            },
            {
                "type": "from_entity",
                "entity": "city",
                "conditions": [{"active_loop": "form_two"}],
            },
        ],
    }


def test_migrate_domain_dir_with_out_path_None(tmp_path: Path):
    domain_dir = tmp_path / "domain"
    domain_dir.mkdir()

    prepare_domain_path(
        domain_dir,
        """
        version: "2.0"
        entities:
            - outdoor
        slots:
          outdoor_seating:
           type: bool
           influence_conversation: false
        """,
        "slots.yml",
    )

    prepare_domain_path(
        domain_dir,
        """
        version: "2.0"
        forms:
          reservation_form:
            required_slots:
               outdoor_seating:
               - type: from_intent
                 value: true
                 intent: confirm
        """,
        "forms.yml",
    )

    migrate.migrate_domain_format(domain_dir, None)

    domain_out = tmp_path / "new_domain"
    assert domain_out.exists()

    for file in domain_out.iterdir():
        assert file.name in ["slots.yml", "forms.yml"]

    domain = Domain.from_directory(str(domain_out))
    assert domain


def test_migrate_domain_multiple_files_with_duplicate_slots(tmp_path: Path):
    domain_dir = tmp_path / "domain"
    domain_dir.mkdir()

    prepare_domain_path(
        domain_dir,
        """
        version: "2.0"
        entities:
            - outdoor
        slots:
          outdoor_seating:
           type: bool
           influence_conversation: false
        """,
        "slots_one.yml",
    )

    prepare_domain_path(
        domain_dir,
        """
        version: "2.0"
        entities:
            - outdoor
        slots:
          cuisine:
           type: text
           influence_conversation: false
        """,
        "slots_two.yml",
    )

    with pytest.raises(
        RasaException,
        match="Domain files with multiple 'slots' sections were provided.",
    ):
        migrate.migrate_domain_format(domain_dir, None)


def test_migrate_domain_with_multiple_files_with_duplicate_forms(tmp_path: Path):
    domain_dir = tmp_path / "domain"
    domain_dir.mkdir()

    prepare_domain_path(
        domain_dir,
        """
        version: "2.0"
        forms:
          reservation_form:
            required_slots:
               outdoor_seating:
               - type: from_intent
                 value: true
                 intent: confirm
        """,
        "forms_one.yml",
    )

    prepare_domain_path(
        domain_dir,
        """
        version: "2.0"
        forms:
          reservation_form:
            required_slots:
               cuisine:
               - type: from_entity
                 entity: cuisine
        """,
        "forms_two.yml",
    )

    with pytest.raises(
        RasaException,
        match="Domain files with multiple 'forms' sections were provided.",
    ):
        migrate.migrate_domain_format(domain_dir, None)


def test_migrate_domain_from_dir_with_other_sections(tmp_path: Path):
    domain_dir = tmp_path / "domain"
    domain_dir.mkdir()
    domain_file_one = "domain_one.yml"
    domain_file_two = "domain_two.yml"

    prepare_domain_path(
        domain_dir,
        """
        version: "2.0"
        entities:
        - outdoor
        slots:
          outdoor_seating:
           type: bool
           influence_conversation: false
        """,
        domain_file_one,
    )

    prepare_domain_path(
        domain_dir,
        """
        version: "2.0"
        intents:
        - greet
        forms:
          reservation_form:
            required_slots:
               outdoor_seating:
               - type: from_intent
                 value: true
                 intent: confirm
        """,
        domain_file_two,
    )

    new_domain_dir = tmp_path / "migrated_domain"
    migrate.migrate_domain_format(domain_dir, new_domain_dir)
    domain = Domain.from_directory(new_domain_dir)
    assert domain

    for file in new_domain_dir.iterdir():
        migrated = rasa.shared.utils.io.read_yaml_file(file)

        migrated_training_data_version = migrated.get("version")
        assert migrated_training_data_version == '"3.0"'

        if file.name == domain_file_one:
            assert migrated.get("entities") == ["outdoor"]
        elif file.name == domain_file_two:
            assert migrated.get("intents") == ["greet"]


def test_migrate_domain_raises_exception_for_non_domain_file(tmp_path: Path):
    domain_file = prepare_domain_path(
        tmp_path,
        """
        version: "2.0"
        nlu:
        - intent: greet
          examples: |
            - hey
            - hello
            - hi
            - hello there
            - good morning
            - good evening
            - moin
            - hey there
        """,
        "domain.yml",
    )

    new_domain_file = tmp_path / "new_domain.yml"

    with pytest.raises(
        RasaException,
        match=f"The file '{str(domain_file)}' could not "
        f"be validated as a domain file.",
    ):
        migrate.migrate_domain_format(domain_file, new_domain_file)


def test_migrate_domain_raises_for_non_domain_files(tmp_path: Path):
    domain_dir = tmp_path / "domain"
    domain_dir.mkdir()

    prepare_domain_path(
        domain_dir,
        """
        version: "2.0"
        nlu:
        - intent: greet
          examples: |
            - hey
            - hello
            - hi
            - hello there
            - good morning
            - good evening
            - moin
            - hey there
        """,
        "domain.yml",
    )

    with pytest.raises(
        RasaException,
        match=f"The domain directory '{domain_dir}' does not contain any domain files. "
        f"Please make sure to include these for a successful migration.",
    ):
        migrate.migrate_domain_format(domain_dir, None)


def test_migrate_domain_raises_for_missing_slots_and_forms(tmp_path: Path):
    domain_dir = tmp_path / "domain"
    domain_dir.mkdir()

    prepare_domain_path(
        domain_dir,
        """
        version: "2.0"
        entities:
        - bla
        """,
        "domain.yml",
    )

    with pytest.raises(
        RasaException,
        match=f"The files you have provided in '{re.escape(str(domain_dir))}' "
        f"are missing slots or forms. "
        f"Please make sure to include these for a successful migration.",
    ):
        migrate.migrate_domain_format(domain_dir, None)


def test_migrate_domain_raises_when_migrated_files_are_found(tmp_path: Path):
    domain_dir = tmp_path / "domain"
    domain_dir.mkdir()
    prepare_domain_path(
        domain_dir,
        """
        version: "3.0"
        intents: []
        """,
        "domain.yml",
    )

    with pytest.raises(
        RasaException, match="Some of the given files (.*) have already been migrated.*"
    ):
        migrate.migrate_domain_format(domain_dir, None)


<<<<<<< HEAD
def test_migration_cleanup(tmp_path: Path):
=======
def test_migrate_folder_only_migrates_domain_files(tmp_path: Path):
>>>>>>> 8e1c7fc2
    domain_dir = tmp_path / "domain"
    domain_dir.mkdir()

    prepare_domain_path(
        domain_dir,
        """
        version: "2.0"
        entities:
            - outdoor
        slots:
          outdoor_seating:
           type: bool
           influence_conversation: false
        """,
        "slots.yml",
    )

    prepare_domain_path(
        domain_dir,
        """
        version: "2.0"
        forms:
          reservation_form:
            required_slots:
               outdoor_seating:
               - type: from_intent
                 value: true
                 intent: confirm
        """,
        "forms.yml",
    )

    prepare_domain_path(
        domain_dir,
        """
        not a domain file.
        """,
        "not-a-domain-file.yml",
    )

    out_dir = tmp_path / "out_dir"
    migrate.migrate_domain_format(domain_dir, out_dir)
    assert set(f.name for f in out_dir.iterdir()) == {"forms.yml", "slots.yml"}
    # i.e. the not-a-domain-file is not migrated


def example_migrate_folder_fails_because_multiple_slots_sections(
    path: Path,
) -> Tuple[Path, Text]:
    domain_dir = path / "domain"
    domain_dir.mkdir()

    prepare_domain_path(
        domain_dir,
        """
        version: "2.0"
        entities:
            - outdoor
        slots:
          outdoor_seating:
           type: bool
           influence_conversation: false
        """,
        "slots_one.yml",
    )

    prepare_domain_path(
        domain_dir,
        """
        version: "2.0"
        entities:
            - outdoor
        slots:
          cuisine:
           type: text
           influence_conversation: false
        """,
        "slots_two.yml",
    )

    prepare_domain_path(
        domain_dir,
        """
        version: "2.0"
        responses:
          utter_greet:
          - text: "Hi there!"
        """,
        "responses.yml",
    )

    return domain_dir, "Domain files with multiple 'slots' sections were " "provided."


@pytest.mark.parametrize(
    "test_case, default_out_dir, out_dir_exists",
    [
        (test_case, default_out_dir, out_dir_exists)
        for test_case in [example_migrate_folder_fails_because_multiple_slots_sections]
        for (default_out_dir, out_dir_exists) in [
            (True, True),
            (True, False),
            (False, False),
        ]
    ],
)
def test_migrate_domain_cleanups_after_raising(
    tmp_path: Path,
    test_case: Callable[[Path], Tuple[Text, Text]],
    default_out_dir: bool,
    out_dir_exists: bool,
):
    # input
    out_path = None if default_out_dir else (tmp_path / "custom_out_path")
    domain_path, error_msg_match = test_case(tmp_path)
    migrating_file_only = domain_path.is_file()
    domain_files = list(domain_path.iterdir())

    # paths to be used by migration tool
    domain_parent_dir = domain_path.parent
    expected_out_path = (
        out_path
        if out_path is not None
        else (domain_parent_dir / migrate.DEFAULT_NEW_DOMAIN)
    )
    expected_backup_path = domain_parent_dir / migrate.ORIGINAL_DOMAIN
    if migrating_file_only:
        expected_backup_path = f"{expected_backup_path}{migrate.YML_SUFFIX}"
        expected_out_path = f"{expected_out_path}{migrate.YML_SUFFIX}"

    # create the folder if needed
    if not migrating_file_only and out_dir_exists:
        expected_out_path.mkdir(parents=True)

    # migrate!
    with pytest.raises(RasaException, match=error_msg_match):
        migrate.migrate_domain_format(domain_path, out_path)
    assert Path.exists(domain_path)
    assert all(Path.exists(file) for file in domain_files)
    assert not Path.exists(expected_backup_path)
    if not migrating_file_only:
        # if and only if the folder didn't exist before, it should not exist afterwards
        assert Path.exists(expected_out_path) == out_dir_exists

    # ... and to assert we really did remove something:
    expected_to_be_removed = [call(expected_backup_path)]
    if not out_dir_exists:  # only removed if it didn't exist
        expected_to_be_removed.append(call(expected_out_path))
    patching = [shutil, "rmtree"] if not migrating_file_only else [Path, "unlink"]
    with patch.object(*patching) as removal:
        with pytest.raises(RasaException, match=error_msg_match):
            migrate.migrate_domain_format(domain_path, out_path)
        assert removal.call_count == 1 + (not out_dir_exists)
        removal.assert_has_calls(expected_to_be_removed)


@pytest.mark.parametrize("migrate_file_only", [True, False])
def test_migrate_domain_raises_when_backup_location_exists(
    tmp_path: Path, migrate_file_only: bool
):
    domain_dir = tmp_path / "domain"
    domain_file_name = "domain.yml"
    domain_dir.mkdir()
    prepare_domain_path(
        domain_dir,
        """
        version: "2.0"
        intents: []
        """,
        domain_file_name,
    )

    if not migrate_file_only:
        domain_path = domain_dir
        backup_location = tmp_path / migrate.ORIGINAL_DOMAIN
        backup_location.mkdir()
    else:
        domain_path = domain_dir / domain_file_name
        backup_location = domain_dir / (migrate.ORIGINAL_DOMAIN + migrate.YML_SUFFIX)
        with open(backup_location, "w"):
            pass

    with pytest.raises(
        RasaException, match="The domain could not be migrated since .* exists.*"
    ):
        migrate.migrate_domain_format(domain_path, None)


@pytest.mark.parametrize(
    "migrate_file_only, default_location", itertools.combinations([True, False], 2)
)
def test_migrate_domain_raises_when_output_location_is_used(
    tmp_path: Path, migrate_file_only: bool, default_location: bool
):
    domain_dir = tmp_path / "domain"
    domain_file_name = "domain.yml"
    domain_dir.mkdir()
    prepare_domain_path(
        domain_dir,
        """
        version: "2.0"
        intents: []
        """,
        domain_file_name,
    )

    if not migrate_file_only:
        domain_path = domain_dir
        if default_location:
            out_path = None
            non_empty_existing_dir = tmp_path / migrate.DEFAULT_NEW_DOMAIN
        else:
            out_path = tmp_path / "my_custom_new_domain_name"
            non_empty_existing_dir = out_path
        non_empty_existing_dir.mkdir()
        # in contrast to the backup location, the output directory may exist
        # but must be empty
        with open(non_empty_existing_dir / "bla.txt", "w"):
            pass

    else:
        domain_path = domain_dir / domain_file_name
        if default_location:
            out_path = None
            existing_file = tmp_path / (migrate.DEFAULT_NEW_DOMAIN + migrate.YML_SUFFIX)
        else:
            out_path = tmp_path / "my_custom_file_name.yml"
            existing_file = out_path
        with open(existing_file, "w"):
            pass

    with pytest.raises(
        RasaException,
        match="The domain could not be migrated to .* because .* already exists.*",
    ):
        migrate.migrate_domain_format(domain_path, out_path)<|MERGE_RESOLUTION|>--- conflicted
+++ resolved
@@ -877,11 +877,7 @@
         migrate.migrate_domain_format(domain_dir, None)
 
 
-<<<<<<< HEAD
-def test_migration_cleanup(tmp_path: Path):
-=======
 def test_migrate_folder_only_migrates_domain_files(tmp_path: Path):
->>>>>>> 8e1c7fc2
     domain_dir = tmp_path / "domain"
     domain_dir.mkdir()
 
