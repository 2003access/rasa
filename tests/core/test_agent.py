--- conflicted
+++ resolved
@@ -74,33 +74,6 @@
         assert str(x.as_dialogue()) == str(same_training_data[i].as_dialogue())
 
 
-<<<<<<< HEAD
-@pytest.mark.timeout(300)
-@pytest.mark.trains_model
-async def test_agent_train(trained_moodbot_path: Text):
-    moodbot_domain = Domain.load("examples/moodbot/domain.yml")
-    loaded = Agent.load(trained_moodbot_path)
-
-    # test domain
-    assert loaded.domain.action_names_or_texts == moodbot_domain.action_names_or_texts
-    assert loaded.domain.intents == moodbot_domain.intents
-    assert loaded.domain.entities == moodbot_domain.entities
-    assert loaded.domain.responses == moodbot_domain.responses
-    assert [s.name for s in loaded.domain.slots] == [
-        s.name for s in moodbot_domain.slots
-    ]
-
-    # test policies
-    assert isinstance(loaded.policy_ensemble, SimplePolicyEnsemble)
-    assert [type(p) for p in loaded.policy_ensemble.policies] == [
-        TEDPolicy,
-        MemoizationPolicy,
-        RulePolicy,
-    ]
-
-
-=======
->>>>>>> b43dd9cd
 @pytest.mark.parametrize(
     "text_message_data, expected",
     [
