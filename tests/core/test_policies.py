--- conflicted
+++ resolved
@@ -369,457 +369,8 @@
         if isinstance(featurizer, MaxHistoryTrackerFeaturizer):
             max_history = featurizer.max_history
         return AugmentedMemoizationPolicy(priority=priority, max_history=max_history)
-
-
-<<<<<<< HEAD
-=======
-class TestFormPolicy(TestMemoizationPolicy):
-    def create_policy(
-        self, featurizer: Optional[TrackerFeaturizer], priority: int
-    ) -> Policy:
-        return FormPolicy(priority=priority)
-
-    def _test_for_previous_action_and_intent(
-        self, states: List[State], intent: Text, action_name: Text
-    ) -> bool:
-        previous_action_as_expected = False
-        intent_as_expected = False
-        if states[0].get(PREVIOUS_ACTION):
-            previous_action_as_expected = (
-                states[0].get(PREVIOUS_ACTION).get(ACTION_NAME) == action_name
-            )
-        if states[-1].get(USER):
-            intent_as_expected = states[-1].get(USER).get(INTENT) == intent
-        return previous_action_as_expected and intent_as_expected
-
-    async def test_memorise(self, trained_policy: FormPolicy, default_domain: Domain):
-        domain = Domain.load("data/test_domains/form.yml")
-        trackers = await training.load_data(
-            "data/test_yaml_stories/stories_form.yml", domain
-        )
-        trained_policy.train(trackers, domain, RegexInterpreter())
-
-        (
-            all_states,
-            all_actions,
-        ) = trained_policy.featurizer.training_states_and_labels(trackers, domain)
-
-        for tracker, states, actions in zip(trackers, all_states, all_actions):
-            for state in states:
-                if state is not None:
-                    # check that 'form: inform' was ignored
-                    if state.get(USER):
-                        assert not state.get(USER).get(INTENT) == "inform"
-            recalled = trained_policy.recall(states, tracker, domain)
-            active_form = trained_policy._get_active_form_name(states[-1])
-
-            if states[0] is not None and states[-1] is not None:
-                # explicitly set intents and actions before listen after
-                # which FormPolicy should not predict a form action and
-                # should add FormValidation(False) event
-                # @formatter:off
-                is_no_validation = (
-                    self._test_for_previous_action_and_intent(
-                        states, "default", "some_form"
-                    )
-                    or self._test_for_previous_action_and_intent(
-                        states, "stop", "some_form"
-                    )
-                    or self._test_for_previous_action_and_intent(
-                        states, "affirm", "utter_ask_continue"
-                    )
-                    or self._test_for_previous_action_and_intent(
-                        states, "deny", "utter_ask_continue"
-                    )
-                    # comes from the fact that intent_inform after utter_ask_continue
-                    # is not read from stories
-                    or self._test_for_previous_action_and_intent(
-                        states, "stop", "utter_ask_continue"
-                    )
-                )
-                # @formatter:on
-            else:
-                is_no_validation = False
-
-            if "intent_start_form" in states[-1]:
-                # explicitly check that intent that starts the form
-                # is not memorized as non validation intent
-                assert recalled is None
-            elif is_no_validation:
-                assert recalled == active_form
-
-        nums = np.random.randn(domain.num_states)
-        random_states = [{f: num for f, num in zip(domain.input_states, nums)}]
-        assert trained_policy.recall(random_states, None, domain) is None
-
-    def test_memorise_with_nlu(self, trained_policy, default_domain):
-        pass
-
-
-class TestMappingPolicy(PolicyTestCollection):
-    def create_policy(
-        self, featurizer: Optional[TrackerFeaturizer], priority: int
-    ) -> Policy:
-        return MappingPolicy()
-
-    def test_featurizer(self, trained_policy: Policy, tmp_path: Path):
-        assert trained_policy.featurizer is None
-        trained_policy.persist(str(tmp_path))
-        loaded = trained_policy.__class__.load(str(tmp_path))
-        assert loaded.featurizer is None
-
-    @pytest.fixture(scope="class")
-    def domain_with_mapping(self, domain_with_mapping_path: Text) -> Domain:
-        return Domain.load(domain_with_mapping_path)
-
-    @pytest.fixture
-    def tracker(self, domain_with_mapping: Domain) -> DialogueStateTracker:
-        return DialogueStateTracker(DEFAULT_SENDER_ID, domain_with_mapping.slots)
-
-    @pytest.fixture(
-        params=[
-            ("default", "utter_default"),
-            ("greet", "utter_greet"),
-            (USER_INTENT_RESTART, ACTION_RESTART_NAME),
-            (USER_INTENT_BACK, ACTION_BACK_NAME),
-        ]
-    )
-    def intent_mapping(self, request) -> Tuple[Text, Text]:
-        return request.param
-
-    def test_predict_mapped_action(
-        self,
-        priority: int,
-        domain_with_mapping: Domain,
-        intent_mapping: Tuple[Text, Text],
-    ):
-        policy = self.create_policy(None, priority)
-        events = [
-            ActionExecuted(ACTION_LISTEN_NAME),
-            user_uttered(intent_mapping[0], 1),
-        ]
-
-        assert (
-            self._get_next_action(policy, events, domain_with_mapping)
-            == intent_mapping[1]
-        )
-
-    def test_restart_if_paused(self, priority: int, domain_with_mapping: Domain):
-        policy = self.create_policy(None, priority)
-        events = [ConversationPaused(), user_uttered(USER_INTENT_RESTART, 1)]
-
-        assert (
-            self._get_next_action(policy, events, domain_with_mapping)
-            == ACTION_RESTART_NAME
-        )
-
-    def test_predict_action_listen(
-        self,
-        priority: int,
-        domain_with_mapping: Domain,
-        intent_mapping: Tuple[Text, Text],
-    ):
-        policy = self.create_policy(None, priority)
-        events = [
-            ActionExecuted(ACTION_LISTEN_NAME),
-            user_uttered(intent_mapping[0], 1),
-            ActionExecuted(intent_mapping[1], policy="policy_0_MappingPolicy"),
-        ]
-        tracker = get_tracker(events)
-        prediction = policy.predict_action_probabilities(
-            tracker, domain_with_mapping, RegexInterpreter()
-        )
-        index = prediction.probabilities.index(max(prediction.probabilities))
-        action_planned = domain_with_mapping.action_names_or_texts[index]
-        assert not prediction.is_end_to_end_prediction
-        assert action_planned == ACTION_LISTEN_NAME
-        assert prediction.probabilities != [0] * domain_with_mapping.num_actions
-
-    def test_do_not_follow_other_policy(
-        self,
-        priority: int,
-        domain_with_mapping: Domain,
-        intent_mapping: Tuple[Text, Text],
-    ):
-        policy = self.create_policy(None, priority)
-        events = [
-            ActionExecuted(ACTION_LISTEN_NAME),
-            user_uttered(intent_mapping[0], 1),
-            ActionExecuted(intent_mapping[1], policy="other_policy"),
-        ]
-        tracker = get_tracker(events)
-        prediction = policy.predict_action_probabilities(
-            tracker, domain_with_mapping, RegexInterpreter()
-        )
-        assert prediction.probabilities == [0] * domain_with_mapping.num_actions
-        assert not prediction.is_end_to_end_prediction
-
-
-class TestFallbackPolicy(PolicyTestCollection):
-    def create_policy(
-        self, featurizer: Optional[TrackerFeaturizer], priority: int
-    ) -> Policy:
-        return FallbackPolicy(priority=priority)
-
-    def test_featurizer(self, trained_policy: Policy, tmp_path: Path):
-        assert trained_policy.featurizer is None
-        trained_policy.persist(str(tmp_path))
-        loaded = trained_policy.__class__.load(str(tmp_path))
-        assert loaded.featurizer is None
-
-    @pytest.mark.parametrize(
-        "top_confidence, all_confidences, last_action_name, should_nlu_fallback",
-        [
-            (0.1, [0.1], "some_action", False),
-            (0.1, [0.1], "action_listen", True),
-            (0.9, [0.9, 0.1], "some_action", False),
-            (0.9, [0.9, 0.1], "action_listen", False),
-            (0.4, [0.4, 0.35], "some_action", False),
-            (0.4, [0.4, 0.35], "action_listen", True),
-            (0.9, [0.9, 0.85], "action_listen", True),
-        ],
-    )
-    def test_should_nlu_fallback(
-        self,
-        trained_policy: TwoStageFallbackPolicy,
-        top_confidence: float,
-        all_confidences: List[float],
-        last_action_name: Text,
-        should_nlu_fallback: bool,
-    ):
-        nlu_data = {
-            "intent": {"confidence": top_confidence},
-            "intent_ranking": [
-                {"confidence": confidence} for confidence in all_confidences
-            ],
-        }
-        assert (
-            trained_policy.should_nlu_fallback(nlu_data, last_action_name)
-            is should_nlu_fallback
-        )
-
-
-class TestTwoStageFallbackPolicy(TestFallbackPolicy):
-    def create_policy(
-        self, featurizer: Optional[TrackerFeaturizer], priority: int
-    ) -> Policy:
-        return TwoStageFallbackPolicy(
-            priority=priority, deny_suggestion_intent_name="deny"
-        )
-
-    @pytest.fixture(scope="class")
-    def default_domain(self) -> Domain:
-        content = """
-        intents:
-          - greet
-          - bye
-          - affirm
-          - deny
-        """
-        return Domain.from_yaml(content)
-
-    @staticmethod
-    async def _get_tracker_after_reverts(
-        events: List[Event],
-        channel: OutputChannel,
-        nlg: NaturalLanguageGenerator,
-        domain: Domain,
-    ) -> DialogueStateTracker:
-        tracker = get_tracker(events)
-        action = rasa.core.actions.action.ActionRevertFallbackEvents()
-        events += await action.run(channel, nlg, tracker, domain)
-
-        return get_tracker(events)
-
-    def test_ask_affirmation(self, trained_policy: Policy, default_domain: Domain):
-        events = [ActionExecuted(ACTION_LISTEN_NAME), user_uttered("Hi", 0.2)]
-
-        next_action = self._get_next_action(trained_policy, events, default_domain)
-
-        assert next_action == ACTION_DEFAULT_ASK_AFFIRMATION_NAME
-
-    async def test_affirmation(
-        self,
-        default_channel: OutputChannel,
-        default_nlg: NaturalLanguageGenerator,
-        default_domain: Domain,
-    ):
-        events = [
-            ActionExecuted(ACTION_LISTEN_NAME),
-            user_uttered("greet", 1),
-            ActionExecuted("utter_hello"),
-            ActionExecuted(ACTION_LISTEN_NAME),
-            user_uttered("greet", 0.2),
-            ActionExecuted(ACTION_DEFAULT_ASK_AFFIRMATION_NAME),
-            ActionExecuted(ACTION_LISTEN_NAME),
-            user_uttered("greet", 1),
-        ]
-
-        tracker = await self._get_tracker_after_reverts(
-            events, default_channel, default_nlg, default_domain
-        )
-
-        assert "greet" == tracker.latest_message.parse_data["intent"][INTENT_NAME_KEY]
-        assert tracker.export_stories(MarkdownStoryWriter(), e2e=True) == (
-            "## sender\n* greet: Random\n    - utter_hello\n* greet: Random\n"
-        )
-
-    def test_ask_rephrase(self, trained_policy: Policy, default_domain: Domain):
-        events = [
-            ActionExecuted(ACTION_LISTEN_NAME),
-            user_uttered("greet", 0.2),
-            ActionExecuted(ACTION_DEFAULT_ASK_AFFIRMATION_NAME),
-            ActionExecuted(ACTION_LISTEN_NAME),
-            user_uttered("deny", 1),
-        ]
-
-        next_action = self._get_next_action(trained_policy, events, default_domain)
-
-        assert next_action == ACTION_DEFAULT_ASK_REPHRASE_NAME
-
-    async def test_successful_rephrasing(
-        self,
-        default_channel: OutputChannel,
-        default_nlg: NaturalLanguageGenerator,
-        default_domain: Domain,
-    ):
-        events = [
-            ActionExecuted(ACTION_LISTEN_NAME),
-            user_uttered("greet", 0.2),
-            ActionExecuted(ACTION_DEFAULT_ASK_AFFIRMATION_NAME),
-            ActionExecuted(ACTION_LISTEN_NAME),
-            user_uttered("deny", 1),
-            ActionExecuted(ACTION_DEFAULT_ASK_REPHRASE_NAME),
-            ActionExecuted(ACTION_LISTEN_NAME),
-            user_uttered("bye", 1),
-        ]
-
-        tracker = await self._get_tracker_after_reverts(
-            events, default_channel, default_nlg, default_domain
-        )
-
-        assert "bye" == tracker.latest_message.parse_data["intent"][INTENT_NAME_KEY]
-        assert tracker.export_stories(MarkdownStoryWriter()) == "## sender\n* bye\n"
-
-    def test_affirm_rephrased_intent(
-        self, trained_policy: Policy, default_domain: Domain
-    ):
-        events = [
-            ActionExecuted(ACTION_LISTEN_NAME),
-            user_uttered("greet", 0.2),
-            ActionExecuted(ACTION_DEFAULT_ASK_AFFIRMATION_NAME),
-            ActionExecuted(ACTION_LISTEN_NAME),
-            user_uttered("deny", 1),
-            ActionExecuted(ACTION_DEFAULT_ASK_REPHRASE_NAME),
-            ActionExecuted(ACTION_LISTEN_NAME),
-            user_uttered("greet", 0.2),
-        ]
-
-        next_action = self._get_next_action(trained_policy, events, default_domain)
-
-        assert next_action == ACTION_DEFAULT_ASK_AFFIRMATION_NAME
-
-    async def test_affirmed_rephrasing(
-        self,
-        default_channel: OutputChannel,
-        default_nlg: NaturalLanguageGenerator,
-        default_domain: Domain,
-    ):
-        events = [
-            ActionExecuted(ACTION_LISTEN_NAME),
-            user_uttered("greet", 0.2),
-            ActionExecuted(ACTION_DEFAULT_ASK_AFFIRMATION_NAME),
-            ActionExecuted(ACTION_LISTEN_NAME),
-            user_uttered("deny", 1),
-            ActionExecuted(ACTION_DEFAULT_ASK_REPHRASE_NAME),
-            ActionExecuted(ACTION_LISTEN_NAME),
-            user_uttered("bye", 0.2),
-            ActionExecuted(ACTION_DEFAULT_ASK_AFFIRMATION_NAME),
-            ActionExecuted(ACTION_LISTEN_NAME),
-            user_uttered("bye", 1),
-        ]
-
-        tracker = await self._get_tracker_after_reverts(
-            events, default_channel, default_nlg, default_domain
-        )
-
-        assert "bye" == tracker.latest_message.parse_data["intent"][INTENT_NAME_KEY]
-        assert tracker.export_stories(MarkdownStoryWriter()) == "## sender\n* bye\n"
-
-    def test_denied_rephrasing_affirmation(
-        self, trained_policy: Policy, default_domain: Domain
-    ):
-        events = [
-            ActionExecuted(ACTION_LISTEN_NAME),
-            user_uttered("greet", 0.2),
-            ActionExecuted(ACTION_DEFAULT_ASK_AFFIRMATION_NAME),
-            ActionExecuted(ACTION_LISTEN_NAME),
-            user_uttered("deny", 1),
-            ActionExecuted(ACTION_DEFAULT_ASK_REPHRASE_NAME),
-            ActionExecuted(ACTION_LISTEN_NAME),
-            user_uttered("bye", 0.2),
-            ActionExecuted(ACTION_DEFAULT_ASK_AFFIRMATION_NAME),
-            ActionExecuted(ACTION_LISTEN_NAME),
-            user_uttered("deny", 1),
-        ]
-
-        next_action = self._get_next_action(trained_policy, events, default_domain)
-
-        assert next_action == ACTION_DEFAULT_FALLBACK_NAME
-
-    async def test_rephrasing_instead_affirmation(
-        self,
-        default_channel: OutputChannel,
-        default_nlg: NaturalLanguageGenerator,
-        default_domain: Domain,
-    ):
-        events = [
-            ActionExecuted(ACTION_LISTEN_NAME),
-            user_uttered("greet", 1),
-            ActionExecuted("utter_hello"),
-            ActionExecuted(ACTION_LISTEN_NAME),
-            user_uttered("greet", 0.2),
-            ActionExecuted(ACTION_DEFAULT_ASK_AFFIRMATION_NAME),
-            ActionExecuted(ACTION_LISTEN_NAME),
-            user_uttered("bye", 1),
-        ]
-
-        tracker = await self._get_tracker_after_reverts(
-            events, default_channel, default_nlg, default_domain
-        )
-
-        assert "bye" == tracker.latest_message.parse_data["intent"][INTENT_NAME_KEY]
-        assert tracker.export_stories(MarkdownStoryWriter(), e2e=True) == (
-            "## sender\n* greet: Random\n    - utter_hello\n* bye: Random\n"
-        )
-
-    def test_unknown_instead_affirmation(
-        self, trained_policy: Policy, default_domain: Domain
-    ):
-        events = [
-            ActionExecuted(ACTION_LISTEN_NAME),
-            user_uttered("greet", 0.2),
-            ActionExecuted(ACTION_DEFAULT_ASK_AFFIRMATION_NAME),
-            ActionExecuted(ACTION_LISTEN_NAME),
-            user_uttered("greet", 0.2),
-        ]
-
-        next_action = self._get_next_action(trained_policy, events, default_domain)
-
-        assert next_action == ACTION_DEFAULT_FALLBACK_NAME
-
-    def test_listen_after_hand_off(
-        self, trained_policy: Policy, default_domain: Domain
-    ):
-        events = [ActionExecuted(ACTION_DEFAULT_FALLBACK_NAME)]
-
-        next_action = self._get_next_action(trained_policy, events, default_domain)
-
-        assert next_action == ACTION_LISTEN_NAME
-
-
->>>>>>> 98962cf1
-@pytest.mark.parametrize(
+      
+
     "policy,supported_data",
     [
         (TEDPolicy, SupportedData.ML_DATA),
@@ -868,7 +419,6 @@
     assert len(ml_trackers) == n_ml_trackers
 
 
-<<<<<<< HEAD
 class PolicyWithoutInitKwargs(Policy):
     def __init__(self, *args: Any) -> None:
         pass
@@ -897,12 +447,4 @@
         "{}", tmp_path / PolicyWithoutInitKwargs._metadata_filename()
     )
     with pytest.warns(FutureWarning):
-        PolicyWithoutInitKwargs.load(str(tmp_path))
-=======
-@pytest.mark.parametrize(
-    "policy", [FormPolicy, MappingPolicy, FallbackPolicy, TwoStageFallbackPolicy]
-)
-def test_deprecation_warnings_for_old_rule_like_policies(policy: Type[Policy]):
-    with pytest.warns(FutureWarning):
-        policy(None)
->>>>>>> 98962cf1
+        PolicyWithoutInitKwargs.load(str(tmp_path))