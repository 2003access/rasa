## simple_story_without_checkpoint
* simple                       <!-- user utterance in _intent[entities] format -->
    - utter_default
    - utter_greet

## simple_story_with_only_start
> check_greet                   <!-- checkpoints at the start define entry points -->
<<<<<<< HEAD
* _simple
=======
* simple
>>>>>>> 7d6c5891
    - slot{"nice_person": ""}
    - utter_default

## simple_story_with_only_end
* hello
    - utter_greet
    - slot{"name": "peter"}
    - slot{"nice_person": ""}
> check_greet                   <!-- checkpoint defining the end of this turn -->

## simple_story_with_multiple_turns
* affirm OR thank_you
    - utter_default
* goodbye
    - utter_goodbye
> check_goodbye        

## why does the user want to leave?
> check_goodbye
* why
    - utter_default
> check_greet

## show_it_all
> check_greet
> check_hello                   <!-- allows multiple entry points -->

* next_intent            
    - utter_greet              <!-- actions taken by the bot -->
    
> check_intermediate            <!-- allows intermediate checkpoints -->

* change_bank_details
    - utter_default            <!-- allows to end without checkpoints --><|MERGE_RESOLUTION|>--- conflicted
+++ resolved
@@ -5,11 +5,7 @@
 
 ## simple_story_with_only_start
 > check_greet                   <!-- checkpoints at the start define entry points -->
-<<<<<<< HEAD
-* _simple
-=======
 * simple
->>>>>>> 7d6c5891
     - slot{"nice_person": ""}
     - utter_default
 
