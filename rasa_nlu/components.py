from __future__ import absolute_import
from __future__ import division
from __future__ import print_function
from __future__ import unicode_literals

import logging

import typing
from builtins import object
from typing import Any
from typing import Dict
from typing import List
from typing import Optional
from typing import Set
from typing import Text
from typing import Tuple
from typing import Hashable

from rasa_nlu import config
from rasa_nlu.config import RasaNLUModelConfig
from rasa_nlu.training_data import Message

if typing.TYPE_CHECKING:
    from rasa_nlu.training_data import TrainingData
    from rasa_nlu.model import Metadata

logger = logging.getLogger(__name__)


def find_unavailable_packages(package_names):
    # type: (List[Text]) -> Set[Text]
    """Tries to import all the package names and returns
    the packages where it failed."""
    import importlib

    failed_imports = set()
    for package in package_names:
        try:
            importlib.import_module(package)
        except ImportError:
            failed_imports.add(package)
    return failed_imports


def validate_requirements(component_names):
    # type: (List[Text], Text) -> None
    """Ensures that all required python packages are installed to
    instantiate and used the passed components."""
    from rasa_nlu import registry

    # Validate that all required packages are installed
    failed_imports = set()
    for component_name in component_names:
        component_class = registry.get_component_class(component_name)
        failed_imports.update(find_unavailable_packages(
                component_class.required_packages()))
    if failed_imports:  # pragma: no cover
        # if available, use the development file to figure out the correct
        # version numbers for each requirement
        raise Exception("Not all required packages are installed. " +
                        "To use this pipeline, you need to install the "
                        "missing dependencies. " +
                        "Please install {}".format(", ".join(failed_imports)))


def validate_arguments(pipeline, context, allow_empty_pipeline=False):
    # type: (List[Component], Dict[Text, Any], bool) -> None
    """Validates a pipeline before it is run. Ensures, that all
    arguments are present to train the pipeline."""

    # Ensure the pipeline is not empty
    if not allow_empty_pipeline and len(pipeline) == 0:
        raise ValueError("Can not train an empty pipeline. "
                         "Make sure to specify a proper pipeline in "
                         "the configuration using the `pipeline` key." +
                         "The `backend` configuration key is "
                         "NOT supported anymore.")

    provided_properties = set(context.keys())

    for component in pipeline:
        for r in component.requires:
            if r not in provided_properties:
                raise Exception("Failed to validate at component "
                                "'{}'. Missing property: '{}'"
                                "".format(component.name, r))
        provided_properties.update(component.provides)


class MissingArgumentError(ValueError):
    """Raised when a function is called and not all parameters can be
    filled from the context / config.

    Attributes:
        message -- explanation of which parameter is missing
    """

    def __init__(self, message):
        # type: (Text) -> None
        super(MissingArgumentError, self).__init__(message)
        self.message = message

    def __str__(self):
        return self.message


class NoLanguageSupportingError(Exception):
    """Raised when a component is created but the language is not supported.

    Attributes:
        component -- component name
        language -- language that component not support
    """

    def __init__(self, component, language):
        # type: (Text, Text) -> None
        self.component = component
        self.language = language

        super(NoLanguageSupportingError, self).__init__(component, language)

    def __str__(self):
        return "component {} does not support language {}".format(
            self.component, self.language
        )


class Component(object):
    """A component is a message processing unit in a pipeline.

    Components are collected sequentially in a pipeline. Each component
    is called one after another. This holds for
     initialization, training, persisting and loading the components.
     If a component comes first in a pipeline, its
     methods will be called first.

    E.g. to process an incoming message, the `process` method of
    each component will be called. During the processing
     (as well as the training, persisting and initialization)
     components can pass information to other components.
     The information is passed to other components by providing
     attributes to the so called pipeline context. The
     pipeline context contains all the information of the previous
     components a component can use to do its own
     processing. For example, a featurizer component can provide
     features that are used by another component down
     the pipeline to do intent classification."""

    # Name of the component to be used when integrating it in a
    # pipeline. E.g. `[ComponentA, ComponentB]`
    # will be a proper pipeline definition where `ComponentA`
    # is the name of the first component of the pipeline.
    name = ""

    # Defines what attributes the pipeline component will
    # provide when called. The listed attributes
    # should be set by the component on the message object
    # during test and train, e.g.
    # ```message.set("entities", [...])```
    provides = []

    # Which attributes on a message are required by this
    # component. e.g. if requires contains "tokens", than a
    # previous component in the pipeline needs to have "tokens"
    # within the above described `provides` property.
    requires = []

<<<<<<< HEAD
    defaults = {}

    def __init__(self, component_config=None):
        self.component_config = config.override_defaults(
                self.defaults, component_config)

=======
    # Defines what language(s) this component can handle.
    # This attribute is designed for instance method: `can_handle_language`.
    # Default value is None which means it can handle all languages.
    # This is important feature that can backward-compatible with
    # old style components.
    language_list = None

    def __init__(self):
>>>>>>> 4c7cd832
        self.partial_processing_pipeline = None
        self.partial_processing_context = None

    def __getstate__(self):
        d = self.__dict__.copy()
        # these properties should not be pickled
        if "partial_processing_context" in d:
            del d["partial_processing_context"]
        if "partial_processing_pipeline" in d:
            del d["partial_processing_pipeline"]
        return d

    @classmethod
    def required_packages(cls):
        # type: () -> List[Text]
        """Specify which python packages need to be installed to use this
        component, e.g. `["spacy"]`.

        This list of requirements allows us to fail early during training
        if a required package is not installed."""
        return []

    @classmethod
    def load(cls,
             model_dir=None,   # type: Optional[Text]
             model_metadata=None,   # type: Optional[Metadata]
             cached_component=None,   # type: Optional[Component]
             **kwargs  # type: **Any
             ):
        # type: (...) -> Component
        """Load this component from file.

        After a component got trained, it will be persisted by
        calling `persist`. When the pipeline gets loaded again,
        this component needs to be able to restore itself.
        Components can rely on any context attributes that are
        created by `pipeline_init` calls to components previous
        to this one."""
        if cached_component:
            return cached_component
        else:
            component_config = model_metadata.for_component(cls.name)
            return cls(component_config)

    @classmethod
    def create(cls, cfg):
        # type: (RasaNLUModelConfig) -> Component
        """Creates this component (e.g. before a training is started).

        Method can access all configuration parameters."""
<<<<<<< HEAD
        return cls(cfg.for_component(cls.name, cls.defaults))
=======

        # Check language supporting
        language = config.get('language', None)
        if not cls.can_handle_language(language):
            # check failed
            raise NoLanguageSupportingError(cls.name, language)

        return cls()
>>>>>>> 4c7cd832

    def provide_context(self):
        # type: () -> Optional[Dict[Text, Any]]
        """Initialize this component for a new pipeline

        This function will be called before the training
        is started and before the first message is processed using
        the interpreter. The component gets the opportunity to
        add information to the context that is passed through
        the pipeline during training and message parsing. Most
        components do not need to implement this method.
        It's mostly used to initialize framework environments
        like MITIE and spacy
        (e.g. loading word vectors for the pipeline)."""
        pass

    def train(self, training_data, cfg, **kwargs):
        # type: (TrainingData, RasaNLUModelConfig, **Any) -> None
        """Train this component.

        This is the components chance to train itself provided
        with the training data. The component can rely on
        any context attribute to be present, that gets created
        by a call to `pipeline_init` of ANY component and
        on any context attributes created by a call to `train`
        of components previous to this one."""
        pass

    def process(self, message, **kwargs):
        # type: (Message, **Any) -> None
        """Process an incoming message.

        This is the components chance to process an incoming
        message. The component can rely on
        any context attribute to be present, that gets created
        by a call to `pipeline_init` of ANY component and
        on any context attributes created by a call to `process`
        of components previous to this one."""
        pass

    def persist(self, model_dir):
        # type: (Text) -> Optional[Dict[Text, Any]]
        """Persist this component to disk for future loading."""

        pass

    @classmethod
    def cache_key(cls, model_metadata):
        # type: (Metadata) -> Optional[Text]
        """This key is used to cache components.

        If a component is unique to a model it should return None.
        Otherwise, an instantiation of the
        component will be reused for all models where the
        metadata creates the same key."""
        from rasa_nlu.model import Metadata

        return None

    def __eq__(self, other):
        return self.__dict__ == other.__dict__

    def prepare_partial_processing(self, pipeline, context):
        """Sets the pipeline and context used for partial processing.

        The pipeline should be a list of components that are
        previous to this one in the pipeline and
        have already finished their training (and can therefore
        be safely used to process messages)."""

        self.partial_processing_pipeline = pipeline
        self.partial_processing_context = context

    def partially_process(self, message):
        """Allows the component to process messages during
        training (e.g. external training data).

        The passed message will be processed by all components
        previous to this one in the pipeline."""

        if self.partial_processing_context is not None:
            for component in self.partial_processing_pipeline:
                component.process(message, **self.partial_processing_context)
        else:
            logger.info("Failed to run partial processing due "
                        "to missing pipeline.")
        return message

    @classmethod
    def can_handle_language(cls, language):
        # type: (Hashable) -> bool
        """Check if component support specific language.

        this method can overwrite when needed.
        (e.g. dynamic determine which language is supported.)"""

        if cls.language_list is None:  # None means support all languages
            return True

        return language in cls.language_list


class ComponentBuilder(object):
    """Creates trainers and interpreters based on configurations.

    Caches components for reuse."""

    def __init__(self, use_cache=True):
        self.use_cache = use_cache
        # Reuse nlp and featurizers where possible to save memory,
        # every component that implements a cache-key will be cached
        self.component_cache = {}

    def __get_cached_component(self, component_name, model_metadata):
        # type: (Text, Metadata) -> Tuple[Optional[Component], Optional[Text]]
        """Load a component from the cache, if it exists.

        Returns the component, if found, and the cache key."""
        from rasa_nlu import registry
        from rasa_nlu.model import Metadata

        component_class = registry.get_component_class(component_name)
        cache_key = component_class.cache_key(model_metadata)
        if (cache_key is not None
                and self.use_cache
                and cache_key in self.component_cache):
            return self.component_cache[cache_key], cache_key
        else:
            return None, cache_key

    def __add_to_cache(self, component, cache_key):
        # type: (Component, Text) -> None
        """Add a component to the cache."""

        if cache_key is not None and self.use_cache:
            self.component_cache[cache_key] = component
            logger.info("Added '{}' to component cache. Key '{}'."
                        "".format(component.name, cache_key))

    def load_component(self,
                       component_name,
                       model_dir,
                       model_metadata,
                       **context):
        # type: (Text, Text, Metadata, **Any) -> Component
        """Tries to retrieve a component from the cache, calls
        `load` to create a new component."""
        from rasa_nlu import registry
        from rasa_nlu.model import Metadata

        try:
            cached_component, cache_key = self.__get_cached_component(
                    component_name, model_metadata)
            component = registry.load_component_by_name(
                    component_name, model_dir, model_metadata,
                    cached_component, **context)
            if not cached_component:
                # If the component wasn't in the cache,
                # let us add it if possible
                self.__add_to_cache(component, cache_key)
            return component
        except MissingArgumentError as e:  # pragma: no cover
            raise Exception("Failed to load component '{}'. "
                            "{}".format(component_name, e))

    def create_component(self, component_name, cfg):
        # type: (Text, RasaNLUModelConfig) -> Component
        """Tries to retrieve a component from the cache,
        calls `create` to create a new component."""
        from rasa_nlu import registry
        from rasa_nlu.model import Metadata

        try:
            component, cache_key = self.__get_cached_component(
                    component_name, Metadata(cfg.as_dict(), None))
            if component is None:
                component = registry.create_component_by_name(component_name,
                                                              cfg)
                self.__add_to_cache(component, cache_key)
            return component
        except MissingArgumentError as e:  # pragma: no cover
            raise Exception("Failed to create component '{}'. "
                            "{}".format(component_name, e))<|MERGE_RESOLUTION|>--- conflicted
+++ resolved
@@ -104,7 +104,7 @@
         return self.message
 
 
-class NoLanguageSupportingError(Exception):
+class UnsupportedLanguageError(Exception):
     """Raised when a component is created but the language is not supported.
 
     Attributes:
@@ -117,7 +117,7 @@
         self.component = component
         self.language = language
 
-        super(NoLanguageSupportingError, self).__init__(component, language)
+        super(UnsupportedLanguageError, self).__init__(component, language)
 
     def __str__(self):
         return "component {} does not support language {}".format(
@@ -165,14 +165,12 @@
     # within the above described `provides` property.
     requires = []
 
-<<<<<<< HEAD
+    # Defines the default configuration parameters of a component
+    # these values can be overwritten in the pipeline configuration
+    # of the model. The component should choose sensible defaults
+    # and should be able to create reasonable results with the defaults.
     defaults = {}
 
-    def __init__(self, component_config=None):
-        self.component_config = config.override_defaults(
-                self.defaults, component_config)
-
-=======
     # Defines what language(s) this component can handle.
     # This attribute is designed for instance method: `can_handle_language`.
     # Default value is None which means it can handle all languages.
@@ -180,8 +178,10 @@
     # old style components.
     language_list = None
 
-    def __init__(self):
->>>>>>> 4c7cd832
+    def __init__(self, component_config=None):
+        self.component_config = config.override_defaults(
+                self.defaults, component_config)
+
         self.partial_processing_pipeline = None
         self.partial_processing_context = None
 
@@ -232,18 +232,14 @@
         """Creates this component (e.g. before a training is started).
 
         Method can access all configuration parameters."""
-<<<<<<< HEAD
-        return cls(cfg.for_component(cls.name, cls.defaults))
-=======
 
         # Check language supporting
-        language = config.get('language', None)
+        language = cfg.language
         if not cls.can_handle_language(language):
             # check failed
-            raise NoLanguageSupportingError(cls.name, language)
-
-        return cls()
->>>>>>> 4c7cd832
+            raise UnsupportedLanguageError(cls.name, language)
+
+        return cls(cfg.for_component(cls.name, cls.defaults))
 
     def provide_context(self):
         # type: () -> Optional[Dict[Text, Any]]
@@ -340,7 +336,8 @@
         this method can overwrite when needed.
         (e.g. dynamic determine which language is supported.)"""
 
-        if cls.language_list is None:  # None means support all languages
+        # if language_list is set to `None` it means: support all languages
+        if language is None or cls.language_list is None:
             return True
 
         return language in cls.language_list
