[build-system]
requires = [ "poetry-core>=1.0.4",]
build-backend = "poetry.core.masonry.api"

[tool.black]
line-length = 88
target-version = [ "py37", "py38", "py39",]
exclude = "((.eggs | .git | .pytest_cache | build | dist))"

[tool.poetry]
name = "rasa"
version = "3.2.5"
description = "Open source machine learning framework to automate text- and voice-based conversations: NLU, dialogue management, connect to Slack, Facebook, and more - Create chatbots and voice assistants"
authors = [ "Rasa Technologies GmbH <hi@rasa.com>",]
maintainers = [ "Tom Bocklisch <tom@rasa.com>",]
homepage = "https://rasa.com"
repository = "https://github.com/rasahq/rasa"
documentation = "https://rasa.com/docs"
classifiers = [ "Development Status :: 5 - Production/Stable", "Intended Audience :: Developers", "License :: OSI Approved :: Apache Software License", "Topic :: Software Development :: Libraries",]
keywords = [ "nlp", "machine-learning", "machine-learning-library", "bot", "bots", "botkit", "rasa conversational-agents", "conversational-ai", "chatbot", "chatbot-framework", "bot-framework",]
include = [ "LICENSE.txt", "README.md", "rasa/shared/core/training_data/visualization.html", "rasa/cli/default_config.yml", "rasa/shared/importers/*", "rasa/utils/schemas/*", "rasa/keys",]
readme = "README.md"
license = "Apache-2.0"

[tool.towncrier]
package = "rasa"
package_dir = "rasa"
filename = "CHANGELOG.mdx"
directory = "./changelog"
underlines = "   "
title_format = "## [{version}] - {project_date}"
template = "./changelog/_template.md.jinja2"
start_string = "<!-- TOWNCRIER -->\n"
issue_format = "[#{issue}](https://github.com/rasahq/rasa/issues/{issue})"
[[tool.towncrier.type]]
directory = "removal"
name = "Deprecations and Removals"
showcontent = true

[[tool.towncrier.type]]
directory = "feature"
name = "Features"
showcontent = true

[[tool.towncrier.type]]
directory = "improvement"
name = "Improvements"
showcontent = true

[[tool.towncrier.type]]
directory = "bugfix"
name = "Bugfixes"
showcontent = true

[[tool.towncrier.type]]
directory = "doc"
name = "Improved Documentation"
showcontent = true

[[tool.towncrier.type]]
directory = "misc"
name = "Miscellaneous internal changes"
showcontent = false

[tool.poetry.dependencies]
python = ">=3.7,<3.10"
boto3 = "^1.12"
requests = "^2.23"
matplotlib = ">=3.1,<3.4"
attrs = ">=19.3,<22.2"
jsonpickle = ">=1.3,<2.3"
redis = ">=3.4,<5.0"
numpy = ">=1.19.2,<1.20.0"
scipy = ">=1.4.1,<1.8.0"
absl-py = ">=0.9,<1.3"
apscheduler = ">=3.6,<3.10"
tqdm = "^4.31"
networkx = ">=2.4,<2.7"
fbmessenger = "~6.0.0"
pykwalify = ">=1.7,<1.9"
coloredlogs = ">=10,<16"
"ruamel.yaml" = "^0.16.5"
scikit-learn = ">=0.22,<0.25"
slackclient = "^2.0.0"
twilio = ">=6.26,<6.51"
webexteamssdk = ">=1.1.1,<1.7.0"
mattermostwrapper = "~2.2"
rocketchat_API = ">=0.6.31,<1.26.0"
colorhash = "~1.0.2"
jsonschema = ">=3.2,<4.7"
packaging = ">=20.0,<21.0"
pytz = ">=2019.1,<2023.0"
rasa-sdk = "~3.2.0"
colorclass = "~2.2"
terminaltables = "~3.1.0"
sanic = "~21.12"
sanic-cors = "^2.0.0"
sanic-jwt = "^1.6.0"
cloudpickle = ">=1.2,<2.2"
aiohttp = ">=3.6,!=3.7.4.post0,<3.9"
questionary = ">=1.5.1,<1.11.0"
# there is currently an issue with 3.0.29 as it changes the unit test 
# interface for testing CLI interactions. this change breaks our unit
# tests.
prompt-toolkit = "^3.0,<3.0.29"
python-socketio = ">=4.4,<6"
python-engineio = ">=4,<6,!=5.0.0"
pydot = "~1.4"
SQLAlchemy = ">=1.4.0,<1.5.0"
sklearn-crfsuite = "~0.3"
psycopg2-binary = ">=2.8.2,<2.10.0"
python-dateutil = "~2.8"
tensorflow = "~2.7.0"
tensorflow_hub = "~0.12.0"
tensorflow-addons = "~0.15.0"
setuptools = ">=41.0.0"
kafka-python = ">=1.4,<3.0"
ujson = ">=1.35,<6.0"
<<<<<<< HEAD
regex = ">=2020.6,<2022.5"
joblib = ">=0.15.1,<1.1.0"
sentry-sdk = ">=0.17.0,<1.4.0"
=======
regex = ">=2020.6,<2022.8"
joblib = ">=0.15.1,<1.2.0"
sentry-sdk = ">=0.17.0,<1.10.0"
>>>>>>> 4b97539d
aio-pika = ">=6.7.1,<9.0.0"
pyTelegramBotAPI = ">=3.7.3,<5.0.0"
dask = "2022.2.0"
typing-extensions = "^3.7.4"
typing-utils = "^0.1.0"
tarsafe = "^0.0.3"
google-auth = "<3"
CacheControl = "^0.12.9"
randomname = "^0.1.5"
sanic-routing = "^0.7.2"

[tool.poetry.dev-dependencies]
pytest-cov = "^3.0.0"
pytest-asyncio = "^0.14.0"
pytest-xdist = "^2.2.1"
pytest = "^7.1.1"
freezegun = "^1.0.0"
responses = "^0.20.0"
aioresponses = "^0.7.2"
moto = "~=2.2.6"
fakeredis = "^1.5.2"
mongomock = "^4.1.2"
black = "22.6.0"
flake8 = "^4.0.1"
flake8-docstrings = "^1.5.0"
google-cloud-storage = "^2.4.0"
azure-storage-blob = "<12.12.0"
coveralls = "^3.0.1"
towncrier = "^21.3.0"
toml = "^0.10.0"
pep440-version-utils = "^0.3.0"
pydoc-markdown = "^4.5.1"
pytest-timeout = "^1.4.2"
mypy = "^0.971"
bandit = "^1.6.3"
types-pkg-resources = "^0.1.3"
types-pytz = "^2022.1.1"
types-python-dateutil = "^2.8.12"
types-requests = "^2.25.0"
types-setuptools = "^63.2.0"
memory-profiler = "^0.60.0"
psutil = "^5.8.0"
mypy-extensions = "^0.4.3"
sanic-testing = "^0.8.0"
analytics-python = "^1.4.0"
datadog-api-client = "^2.0.0"
datadog = "^0.43.0"
types-redis = "^4.3.4"

[tool.poetry.extras]
spacy = [ "spacy",]
jieba = [ "jieba",]
transformers = [ "transformers", "sentencepiece",]
full = [ "spacy", "transformers", "sentencepiece", "jieba",]
gh-release-notes = [ "github3.py",]

[tool.poetry.scripts]
rasa = "rasa.__main__:main"

[tool.poetry.dependencies.PyJWT]
version = "^2.0.0"
extras = [ "crypto",]

[tool.poetry.dependencies.colorama]
version = "^0.4.4"
markers = "sys_platform == 'win32'"

[tool.poetry.dependencies.spacy]
version = ">=3.1,<3.3"
optional = true

[tool.poetry.dependencies.tensorflow-text]
version = "^2.7.0"
markers = "sys_platform!='win32'"

[tool.poetry.dependencies."github3.py"]
version = "~1.3.0"
optional = true

[tool.poetry.dependencies.transformers]
version = "~4.13.0"
optional = true

[tool.poetry.dependencies.sentencepiece]
version = "~0.1.96"
optional = true
extras = [ "sentencepiece",]

[tool.poetry.dependencies.jieba]
version = ">=0.39, <0.43"
optional = true

[tool.poetry.dependencies.pymongo]
version = ">=3.8,<3.11"
extras = [ "tls", "srv",]

[tool.poetry.dev-dependencies.pytest-sanic]
git = "https://github.com/RasaHQ/pytest-sanic"
branch = "fix_signal_issue"<|MERGE_RESOLUTION|>--- conflicted
+++ resolved
@@ -99,7 +99,7 @@
 cloudpickle = ">=1.2,<2.2"
 aiohttp = ">=3.6,!=3.7.4.post0,<3.9"
 questionary = ">=1.5.1,<1.11.0"
-# there is currently an issue with 3.0.29 as it changes the unit test 
+# there is currently an issue with 3.0.29 as it changes the unit test
 # interface for testing CLI interactions. this change breaks our unit
 # tests.
 prompt-toolkit = "^3.0,<3.0.29"
@@ -116,15 +116,9 @@
 setuptools = ">=41.0.0"
 kafka-python = ">=1.4,<3.0"
 ujson = ">=1.35,<6.0"
-<<<<<<< HEAD
-regex = ">=2020.6,<2022.5"
-joblib = ">=0.15.1,<1.1.0"
-sentry-sdk = ">=0.17.0,<1.4.0"
-=======
 regex = ">=2020.6,<2022.8"
 joblib = ">=0.15.1,<1.2.0"
 sentry-sdk = ">=0.17.0,<1.10.0"
->>>>>>> 4b97539d
 aio-pika = ">=6.7.1,<9.0.0"
 pyTelegramBotAPI = ">=3.7.3,<5.0.0"
 dask = "2022.2.0"
