import logging

import numpy as np
import os
import pickle
import scipy.sparse
import warnings
import tensorflow as tf
import tensorflow_addons as tfa

from typing import Any, Dict, List, Optional, Text, Tuple, Union

import rasa.utils.io
import rasa.nlu.utils.bilou_utils as bilou_utils
from rasa.nlu.extractors import EntityExtractor
from rasa.nlu.test import determine_token_labels
from rasa.nlu.tokenizers.tokenizer import Token
from rasa.nlu.classifiers import LABEL_RANKING_LENGTH
from rasa.nlu.components import any_of
from rasa.utils import train_utils
from rasa.utils.tensorflow import layers
from rasa.utils.tensorflow.transformer import TransformerEncoder
from rasa.utils.tensorflow.models import RasaModel
from rasa.utils.tensorflow.model_data import RasaModelData, FeatureSignature
from rasa.nlu.constants import (
    INTENT,
    TEXT,
    ENTITIES,
    SPARSE_FEATURE_NAMES,
    DENSE_FEATURE_NAMES,
    TOKENS_NAMES,
)
from rasa.nlu.config import RasaNLUModelConfig
from rasa.nlu.training_data import TrainingData
from rasa.nlu.model import Metadata
from rasa.nlu.training_data import Message
from rasa.utils.tensorflow.constants import (
    LABEL,
    HIDDEN_LAYERS_SIZES,
    SHARE_HIDDEN_LAYERS,
    TRANSFORMER_SIZE,
    NUM_TRANSFORMER_LAYERS,
    NUM_HEADS,
    BATCH_SIZES,
    BATCH_STRATEGY,
    EPOCHS,
    RANDOM_SEED,
    LEARNING_RATE,
    DENSE_DIMENSION,
    RANKING_LENGTH,
    LOSS_TYPE,
    SIMILARITY_TYPE,
    NUM_NEG,
    SPARSE_INPUT_DROPOUT,
    MASKED_LM,
    ENTITY_RECOGNITION,
    INTENT_CLASSIFICATION,
    EVAL_NUM_EXAMPLES,
    EVAL_NUM_EPOCHS,
    UNIDIRECTIONAL_ENCODER,
<<<<<<< HEAD
    DROPRATE,
    DROPRATE_ATTENTION,
    WEIGHT_SPARSITY,
    NEG_MARGIN_SCALE,
=======
    DROP_RATE,
    DROP_RATE_ATTENTION,
    NEGATIVE_MARGIN_SCALE,
>>>>>>> c8c3c3b3
    REGULARIZATION_CONSTANT,
    SCALE_LOSS,
    USE_MAX_NEG_SIM,
    MAX_NEG_SIM,
    MAX_POS_SIM,
    EMBEDDING_DIMENSION,
    BILOU_FLAG,
    KEY_RELATIVE_ATTENTION,
    VALUE_RELATIVE_ATTENTION,
    MAX_RELATIVE_POSITION,
)


logger = logging.getLogger(__name__)


class DIETClassifier(EntityExtractor):
    """label classifier using supervised embeddings.

    The embedding intent classifier embeds user inputs
    and intent labels into the same space.
    Supervised embeddings are trained by maximizing similarity between them.
    It also provides rankings of the labels that did not "win".

    The embedding intent classifier needs to be preceded by
    a featurizer in the pipeline.
    This featurizer creates the features used for the embeddings.
    It is recommended to use ``CountVectorsFeaturizer`` that
    can be optionally preceded by ``SpacyNLP`` and ``SpacyTokenizer``.

    Based on the starspace idea from: https://arxiv.org/abs/1709.03856.
    However, in this implementation the `mu` parameter is treated differently
    and additional hidden layers are added together with dropout.
    """

    provides = ["intent", "intent_ranking", "entities"]

    requires = [any_of(DENSE_FEATURE_NAMES[TEXT], SPARSE_FEATURE_NAMES[TEXT])]

    defaults = {
        # nn architecture
        # sizes of hidden layers before the embedding layer
        # for input words and intent labels,
        # the number of hidden layers is thus equal to the length of this list
        HIDDEN_LAYERS_SIZES: {TEXT: [], LABEL: []},
        # Whether to share the hidden layer weights between input words and labels
        SHARE_HIDDEN_LAYERS: False,
        # number of units in transformer
        TRANSFORMER_SIZE: 256,
        # number of transformer layers
        NUM_TRANSFORMER_LAYERS: 2,
        # number of attention heads in transformer
        NUM_HEADS: 4,
        # if true use key relative embeddings in attention
        KEY_RELATIVE_ATTENTION: False,
        # if true use key relative embeddings in attention
        VALUE_RELATIVE_ATTENTION: False,
        # max position for relative embeddings
        MAX_RELATIVE_POSITION: None,
        # use a unidirectional or bidirectional encoder
        UNIDIRECTIONAL_ENCODER: False,
        # training parameters
        # initial and final batch sizes - batch size will be
        # linearly increased for each epoch
        BATCH_SIZES: [64, 256],
        # how to create batches
        BATCH_STRATEGY: "balanced",  # string 'sequence' or 'balanced'
        # number of epochs
        EPOCHS: 300,
        # set random seed to any int to get reproducible results
        RANDOM_SEED: None,
        # optimizer
        LEARNING_RATE: 0.001,
        # embedding parameters
        # default dense dimension used if no dense features are present
        DENSE_DIMENSION: {TEXT: 512, LABEL: 20},
        # dimension size of embedding vectors
        EMBEDDING_DIMENSION: 20,
        # the type of the similarity
        NUM_NEG: 20,
        # flag if minimize only maximum similarity over incorrect actions
        SIMILARITY_TYPE: "auto",  # string 'auto' or 'cosine' or 'inner'
        # the type of the loss function
        LOSS_TYPE: "softmax",  # string 'softmax' or 'margin'
        # number of top intents to normalize scores for softmax loss_type
        # set to 0 to turn off normalization
        RANKING_LENGTH: 10,
        # how similar the algorithm should try
        # to make embedding vectors for correct labels
        MAX_POS_SIM: 0.8,  # should be 0.0 < ... < 1.0 for 'cosine'
        # maximum negative similarity for incorrect labels
        MAX_NEG_SIM: -0.4,  # should be -1.0 < ... < 1.0 for 'cosine'
        # flag: if true, only minimize the maximum similarity for incorrect labels
        USE_MAX_NEG_SIM: True,
        # scale loss inverse proportionally to confidence of correct prediction
        SCALE_LOSS: True,
        # regularization parameters
        # the scale of L2 regularization
        REGULARIZATION_CONSTANT: 0.002,
        # the scale of how critical the algorithm should be of minimizing the
        # maximum similarity between embeddings of different labels
        NEGATIVE_MARGIN_SCALE: 0.8,
        # dropout rate for encoder
        DROP_RATE: 0.2,
        # dropout rate for attention
<<<<<<< HEAD
        DROPRATE_ATTENTION: 0,
        # sparsity of the weights in dense layers
        WEIGHT_SPARSITY: 0.8,
=======
        DROP_RATE_ATTENTION: 0,
>>>>>>> c8c3c3b3
        # if true apply dropout to sparse tensors
        SPARSE_INPUT_DROPOUT: True,
        # visualization of accuracy
        # how often to calculate training accuracy
        EVAL_NUM_EPOCHS: 20,  # small values may hurt performance
        # how many examples to use for calculation of training accuracy
        EVAL_NUM_EXAMPLES: 0,  # large values may hurt performance
        # model config
        # if true intent classification is trained and intent predicted
        INTENT_CLASSIFICATION: True,
        # if true named entity recognition is trained and entities predicted
        ENTITY_RECOGNITION: True,
        # if true random tokens of the input message will be masked and the model
        # should predict those tokens
        MASKED_LM: False,
        # BILOU_flag determines whether to use BILOU tagging or not.
        # More rigorous however requires more examples per entity
        # rule of thumb: use only if more than 100 egs. per entity
        BILOU_FLAG: True,
    }

    # init helpers
    def _check_config_parameters(self) -> None:
        self.component_config = train_utils.check_deprecated_options(
            self.component_config
        )

        if (
            self.component_config[MASKED_LM]
            and self.component_config[NUM_TRANSFORMER_LAYERS] == 0
        ):
            raise ValueError(
                f"If number of transformer layers is 0, "
                f"'{MASKED_LM}' option should be 'False'."
            )

        if self.component_config.get(SHARE_HIDDEN_LAYERS):
            first_hidden_layer_size = next(
                iter(self.component_config[HIDDEN_LAYERS_SIZES].values())
            )
            if any(
                current_hidden_layer_size != first_hidden_layer_size
                for current_hidden_layer_size in self.component_config[
                    HIDDEN_LAYERS_SIZES
                ].values()
            ):
                raise ValueError(
                    f"If hidden layer weights are shared, "
                    f"{HIDDEN_LAYERS_SIZES} must coincide."
                )

        self.component_config = train_utils.update_similarity_type(
            self.component_config
        )

        if self.component_config[EVAL_NUM_EPOCHS] == -1:
            # magic value -1 is used to set evaluation to number of epochs
            self.component_config[EVAL_NUM_EPOCHS] = self.component_config[EPOCHS]
        elif self.component_config[EVAL_NUM_EPOCHS] < 1:
            raise ValueError(
                f"'{EVAL_NUM_EXAMPLES}' is set to "
                f"'{self.component_config[EVAL_NUM_EPOCHS]}'. "
                f"Only values > 1 are allowed for this configuration value."
            )

    # package safety checks
    @classmethod
    def required_packages(cls) -> List[Text]:
        return ["tensorflow"]

    def __init__(
        self,
        component_config: Optional[Dict[Text, Any]] = None,
        inverted_label_dict: Optional[Dict[int, Text]] = None,
        inverted_tag_dict: Optional[Dict[int, Text]] = None,
        model: Optional[RasaModel] = None,
        batch_tuple_sizes: Optional[Dict] = None,
    ) -> None:
        """Declare instance variables with default values"""

        super().__init__(component_config)

        self._check_config_parameters()

        # transform numbers to labels
        self.inverted_label_dict = inverted_label_dict
        self.inverted_tag_dict = inverted_tag_dict

        self.model = model

        # encode all label_ids with numbers
        self._label_data = None

        # keep the input tuple sizes in self.batch_in
        self.batch_tuple_sizes = batch_tuple_sizes

        # number of entity tags
        self.num_tags = 0

        self.data_example = None

    @property
    def label_key(self) -> Optional[Text]:
        return "label_ids" if self.component_config[INTENT_CLASSIFICATION] else None

    @staticmethod
    def model_class() -> Any:
        return DIET

    # training data helpers:
    @staticmethod
    def _create_label_id_dict(
        training_data: TrainingData, attribute: Text
    ) -> Dict[Text, int]:
        """Create label_id dictionary"""

        distinct_label_ids = {
            example.get(attribute) for example in training_data.intent_examples
        } - {None}
        return {
            label_id: idx for idx, label_id in enumerate(sorted(distinct_label_ids))
        }

    def _create_tag_id_dict(self, training_data: TrainingData) -> Dict[Text, int]:
        """Create label_id dictionary"""

        if self.component_config[BILOU_FLAG]:
            return bilou_utils.build_tag_id_dict(training_data)

        distinct_tag_ids = set(
            [
                e["entity"]
                for example in training_data.entity_examples
                for e in example.get(ENTITIES)
            ]
        ) - {None}

        tag_id_dict = {
            tag_id: idx for idx, tag_id in enumerate(sorted(distinct_tag_ids), 1)
        }
        tag_id_dict["O"] = 0

        return tag_id_dict

    @staticmethod
    def _find_example_for_label(
        label: Text, examples: List[Message], attribute: Text
    ) -> Optional[Message]:
        for ex in examples:
            if ex.get(attribute) == label:
                return ex
        return None

    @staticmethod
    def _find_example_for_tag(
        tag: Text, examples: List[Message], attribute: Text
    ) -> Optional[Message]:
        for ex in examples:
            for e in ex.get(attribute):
                if e["entity"] == tag:
                    return ex
        return None

    @staticmethod
    def _check_labels_features_exist(
        labels_example: List[Message], attribute: Text
    ) -> bool:
        """Check if all labels have features set"""

        for label_example in labels_example:
            if (
                label_example.get(SPARSE_FEATURE_NAMES[attribute]) is None
                and label_example.get(DENSE_FEATURE_NAMES[attribute]) is None
            ):
                return False
        return True

    def _extract_features(
        self, message: Message, attribute: Text
    ) -> Tuple[Optional[scipy.sparse.spmatrix], Optional[np.ndarray]]:
        sparse_features = None
        dense_features = None

        if message.get(SPARSE_FEATURE_NAMES[attribute]) is not None:
            sparse_features = message.get(SPARSE_FEATURE_NAMES[attribute])

        if message.get(DENSE_FEATURE_NAMES[attribute]) is not None:
            dense_features = message.get(DENSE_FEATURE_NAMES[attribute])

        if sparse_features is not None and dense_features is not None:
            if sparse_features.shape[0] != dense_features.shape[0]:
                raise ValueError(
                    f"Sequence dimensions for sparse and dense features "
                    f"don't coincide in '{message.text}' for attribute '{attribute}'."
                )

        # To speed up training take only the CLS token vector as feature if we don't
        # use the transformer and we don't want to do entity recognition. We would
        # not make use of the sequence anyway in this setup.  Carrying over
        # those features to the actual training process takes quite some time.
        if (
            self.component_config[NUM_TRANSFORMER_LAYERS] == 0
            and not self.component_config[ENTITY_RECOGNITION]
            and attribute != INTENT
        ):
            sparse_features = train_utils.sequence_to_sentence_features(sparse_features)
            dense_features = train_utils.sequence_to_sentence_features(dense_features)

        return sparse_features, dense_features

    def check_input_dimension_consistency(self, model_data: RasaModelData):
        """Checks if text features and label features have the same dimensionality if
        hidden layers are shared."""
        if self.component_config.get(SHARE_HIDDEN_LAYERS):
            num_text_features = model_data.feature_dimension("text_features")
            num_label_features = model_data.feature_dimension("label_features")

            if num_text_features != num_label_features:
                raise ValueError(
                    "If embeddings are shared text features and label features "
                    "must coincide. Check the output dimensions of previous components."
                )

    def _extract_labels_precomputed_features(
        self, label_examples: List[Message], attribute: Text = INTENT
    ) -> List[np.ndarray]:
        """Collect precomputed encodings"""

        sparse_features = []
        dense_features = []

        for e in label_examples:
            _sparse, _dense = self._extract_features(e, attribute)
            if _sparse is not None:
                sparse_features.append(_sparse)
            if _dense is not None:
                dense_features.append(_dense)

        sparse_features = np.array(sparse_features)
        dense_features = np.array(dense_features)

        return [sparse_features, dense_features]

    @staticmethod
    def _compute_default_label_features(
        labels_example: List[Message],
    ) -> List[np.ndarray]:
        """Compute one-hot representation for the labels"""

        return [
            np.array(
                [
                    np.expand_dims(a, 0)
                    for a in np.eye(len(labels_example), dtype=np.float32)
                ]
            )
        ]

    def _create_label_data(
        self,
        training_data: TrainingData,
        label_id_dict: Dict[Text, int],
        attribute: Text,
    ) -> RasaModelData:
        """Create matrix with label_ids encoded in rows as bag of words.

        Find a training example for each label and get the encoded features
        from the corresponding Message object.
        If the features are already computed, fetch them from the message object
        else compute a one hot encoding for the label as the feature vector.
        """

        # Collect one example for each label
        labels_idx_example = []
        for label_name, idx in label_id_dict.items():
            label_example = self._find_example_for_label(
                label_name, training_data.intent_examples, attribute
            )
            labels_idx_example.append((idx, label_example))

        # Sort the list of tuples based on label_idx
        labels_idx_example = sorted(labels_idx_example, key=lambda x: x[0])
        labels_example = [example for (_, example) in labels_idx_example]

        # Collect features, precomputed if they exist, else compute on the fly
        if self._check_labels_features_exist(labels_example, attribute):
            features = self._extract_labels_precomputed_features(
                labels_example, attribute
            )
        else:
            features = self._compute_default_label_features(labels_example)

        label_data = RasaModelData()
        label_data.add_features("label_features", features)

        label_ids = np.array([idx for (idx, _) in labels_idx_example])
        # explicitly add last dimension to label_ids
        # to track correctly dynamic sequences
        label_data.add_features("label_ids", [np.expand_dims(label_ids, -1)])

        label_data.add_mask("label_mask", "label_features")

        return label_data

    def _use_default_label_features(self, label_ids: np.ndarray) -> List[np.ndarray]:
        return [
            np.array(
                [
                    self._label_data.get("label_features")[0][label_id]
                    for label_id in label_ids
                ]
            )
        ]

    def _create_model_data(
        self,
        training_data: List[Message],
        label_id_dict: Optional[Dict[Text, int]] = None,
        tag_id_dict: Optional[Dict[Text, int]] = None,
        label_attribute: Optional[Text] = None,
    ) -> RasaModelData:
        """Prepare data for training and create a SessionDataType object"""

        X_sparse = []
        X_dense = []
        Y_sparse = []
        Y_dense = []
        label_ids = []
        tag_ids = []

        for e in training_data:
            if label_attribute is None or e.get(label_attribute):
                _sparse, _dense = self._extract_features(e, TEXT)
                if _sparse is not None:
                    X_sparse.append(_sparse)
                if _dense is not None:
                    X_dense.append(_dense)

            if e.get(label_attribute):
                _sparse, _dense = self._extract_features(e, label_attribute)
                if _sparse is not None:
                    Y_sparse.append(_sparse)
                if _dense is not None:
                    Y_dense.append(_dense)

                if label_id_dict:
                    label_ids.append(label_id_dict[e.get(label_attribute)])

            if self.component_config.get(ENTITY_RECOGNITION) and tag_id_dict:
                if self.component_config[BILOU_FLAG]:
                    _tags = bilou_utils.tags_to_ids(e, tag_id_dict)
                else:
                    _tags = []
                    for t in e.get(TOKENS_NAMES[TEXT]):
                        _tag = determine_token_labels(t, e.get(ENTITIES), None)
                        _tags.append(tag_id_dict[_tag])
                # transpose to have seq_len x 1
                tag_ids.append(np.array([_tags]).T)

        X_sparse = np.array(X_sparse)
        X_dense = np.array(X_dense)
        Y_sparse = np.array(Y_sparse)
        Y_dense = np.array(Y_dense)
        label_ids = np.array(label_ids)
        tag_ids = np.array(tag_ids)

        model_data = RasaModelData(label_key=self.label_key)
        model_data.add_features("text_features", [X_sparse, X_dense])
        model_data.add_features("label_features", [Y_sparse, Y_dense])
        if label_attribute and model_data.does_feature_exist("label_features"):
            # no label features are present, get default features from _label_data
            model_data.add_features(
                "label_features", self._use_default_label_features(label_ids)
            )

        # explicitly add last dimension to label_ids
        # to track correctly dynamic sequences
        model_data.add_features("label_ids", [np.expand_dims(label_ids, -1)])
        model_data.add_features("tag_ids", [tag_ids])

        model_data.add_mask("text_mask", "text_features")
        model_data.add_mask("label_mask", "label_features")

        return model_data

    # train helpers
    def preprocess_train_data(self, training_data: TrainingData) -> RasaModelData:
        """Prepares data for training.

        Performs sanity checks on training data, extracts encodings for labels.
        """
        if self.component_config[BILOU_FLAG]:
            bilou_utils.apply_bilou_schema(training_data)

        label_id_dict = self._create_label_id_dict(training_data, attribute=INTENT)
        self.inverted_label_dict = {v: k for k, v in label_id_dict.items()}

        self._label_data = self._create_label_data(
            training_data, label_id_dict, attribute=INTENT
        )

        tag_id_dict = self._create_tag_id_dict(training_data)
        self.inverted_tag_dict = {v: k for k, v in tag_id_dict.items()}

        label_attribute = (
            INTENT if self.component_config[INTENT_CLASSIFICATION] else None
        )

        model_data = self._create_model_data(
            training_data.training_examples,
            label_id_dict,
            tag_id_dict,
            label_attribute=label_attribute,
        )

        self.num_tags = len(self.inverted_tag_dict)

        self.check_input_dimension_consistency(model_data)

        return model_data

    @staticmethod
    def _check_enough_labels(model_data: RasaModelData) -> bool:
        return len(np.unique(model_data.get("label_ids"))) >= 2

    def train(
        self,
        training_data: TrainingData,
        config: Optional[RasaNLUModelConfig] = None,
        **kwargs: Any,
    ) -> None:
        """Train the embedding intent classifier on a data set."""

        # set numpy random seed
        np.random.seed(self.component_config[RANDOM_SEED])

        model_data = self.preprocess_train_data(training_data)
        if model_data.is_empty():
            logger.error(
                f"Can not train '{self.__class__.__name__}'. No data was provided. "
                f"Skipping training of the classifier."
            )
            return

        if self.component_config.get(INTENT_CLASSIFICATION):
            if not self._check_enough_labels(model_data):
                logger.error(
                    f"Can not train '{self.__class__.__name__}'. "
                    f"Need at least 2 different intent classes. "
                    f"Skipping training of classifier."
                )
                return

        # keep one example for persisting and loading
        self.data_example = {k: [v[:1] for v in vs] for k, vs in model_data.items()}

        self.model = self.model_class()(
            model_data.get_signature(),
            self._label_data,
            self.inverted_tag_dict,
            self.component_config,
        )

        self.model.fit(
            model_data,
            self.component_config[EPOCHS],
            self.component_config[BATCH_SIZES],
            self.component_config[EVAL_NUM_EXAMPLES],
            self.component_config[EVAL_NUM_EPOCHS],
            self.component_config[BATCH_STRATEGY],
        )

    # process helpers
    def _predict(self, message: Message) -> Optional[Dict[Text, tf.Tensor]]:
        if self.model is None:
            logger.error(
                "There is no trained model: component is either not trained or "
                "didn't receive enough training data."
            )
            return

        # create session data from message and convert it into a batch of 1
        model_data = self._create_model_data([message])

        return self.model.predict(model_data)

    def _predict_label(
        self, predict_out: Optional[Dict[Text, tf.Tensor]]
    ) -> Tuple[Dict[Text, Any], List[Dict[Text, Any]]]:
        """Predicts the intent of the provided message."""

        label = {"name": None, "confidence": 0.0}
        label_ranking = []

        if predict_out is None:
            return label, label_ranking

        message_sim = predict_out["i_scores"].numpy()

        message_sim = message_sim.flatten()  # sim is a matrix

        label_ids = message_sim.argsort()[::-1]

        if (
            self.component_config[LOSS_TYPE] == "softmax"
            and self.component_config[RANKING_LENGTH] > 0
        ):
            message_sim = train_utils.normalize(
                message_sim, self.component_config[RANKING_LENGTH]
            )

        message_sim[::-1].sort()
        message_sim = message_sim.tolist()

        # if X contains all zeros do not predict some label
        if label_ids.size > 0:
            label = {
                "name": self.inverted_label_dict[label_ids[0]],
                "confidence": message_sim[0],
            }

            if (
                self.component_config[RANKING_LENGTH]
                and 0 < self.component_config[RANKING_LENGTH] < LABEL_RANKING_LENGTH
            ):
                output_length = self.component_config[RANKING_LENGTH]
            else:
                output_length = LABEL_RANKING_LENGTH

            ranking = list(zip(list(label_ids), message_sim))
            ranking = ranking[:output_length]
            label_ranking = [
                {"name": self.inverted_label_dict[label_idx], "confidence": score}
                for label_idx, score in ranking
            ]

        return label, label_ranking

    def _predict_entities(
        self, predict_out: Optional[Dict[Text, tf.Tensor]], message: Message
    ) -> List[Dict]:
        if predict_out is None:
            return []

        # load tf graph and session
        predictions = predict_out["e_ids"].numpy()

        tags = [self.inverted_tag_dict[p] for p in predictions[0]]

        if self.component_config[BILOU_FLAG]:
            tags = bilou_utils.remove_bilou_prefixes(tags)

        entities = self._convert_tags_to_entities(
            message.text, message.get("tokens", []), tags
        )

        extracted = self.add_extractor_name(entities)
        entities = message.get("entities", []) + extracted

        return entities

    @staticmethod
    def _convert_tags_to_entities(
        text: Text, tokens: List[Token], tags: List[Text]
    ) -> List[Dict[Text, Any]]:
        entities = []
        last_tag = "O"
        for token, tag in zip(tokens, tags):
            if tag == "O":
                last_tag = tag
                continue

            # new tag found
            if last_tag != tag:
                entity = {
                    "entity": tag,
                    "start": token.start,
                    "end": token.end,
                    "extractor": "DIET",
                }
                entities.append(entity)

            # belongs to last entity
            elif last_tag == tag:
                entities[-1]["end"] = token.end

            last_tag = tag

        for entity in entities:
            entity["value"] = text[entity["start"] : entity["end"]]

        return entities

    def process(self, message: Message, **kwargs: Any) -> None:
        """Return the most likely label and its similarity to the input."""

        out = self._predict(message)

        if self.component_config[INTENT_CLASSIFICATION]:
            label, label_ranking = self._predict_label(out)

            message.set("intent", label, add_to_output=True)
            message.set("intent_ranking", label_ranking, add_to_output=True)

        if self.component_config[ENTITY_RECOGNITION]:
            entities = self._predict_entities(out, message)

            message.set("entities", entities, add_to_output=True)

    def persist(self, file_name: Text, model_dir: Text) -> Dict[Text, Any]:
        """Persist this model into the passed directory.

        Return the metadata necessary to load the model again.
        """

        if self.model is None:
            return {"file": None}

        tf_model_file = os.path.join(model_dir, file_name + ".tf_model")

        rasa.utils.io.create_directory_for_file(tf_model_file)

        self.model.save(tf_model_file)

        with open(os.path.join(model_dir, file_name + ".data_example.pkl"), "wb") as f:
            pickle.dump(self.data_example, f)

        with open(os.path.join(model_dir, file_name + ".label_data.pkl"), "wb") as f:
            pickle.dump(self._label_data, f)

        with open(
            os.path.join(model_dir, file_name + ".inv_label_dict.pkl"), "wb"
        ) as f:
            pickle.dump(self.inverted_label_dict, f)

        with open(os.path.join(model_dir, file_name + ".inv_tag_dict.pkl"), "wb") as f:
            pickle.dump(self.inverted_tag_dict, f)

        with open(
            os.path.join(model_dir, file_name + ".batch_tuple_sizes.pkl"), "wb"
        ) as f:
            pickle.dump(self.batch_tuple_sizes, f)

        return {"file": file_name}

    @classmethod
    def load(
        cls,
        meta: Dict[Text, Any],
        model_dir: Text = None,
        model_metadata: Metadata = None,
        cached_component: Optional["DIETClassifier"] = None,
        **kwargs: Any,
    ) -> "DIETClassifier":
        """Loads the trained model from the provided directory."""

        if not model_dir or not meta.get("file"):
            warnings.warn(
                f"Failed to load nlu model. "
                f"Maybe the path '{os.path.abspath(model_dir)}' doesn't exist?"
            )
            return cls(component_config=meta)

        (
            batch_tuple_sizes,
            inv_label_dict,
            inv_tag_dict,
            label_data,
            meta,
            data_example,
        ) = cls._load_from_files(meta, model_dir)

        meta = train_utils.update_similarity_type(meta)

        model = cls._load_model(inv_tag_dict, label_data, meta, data_example, model_dir)

        return cls(
            component_config=meta,
            inverted_label_dict=inv_label_dict,
            inverted_tag_dict=inv_tag_dict,
            model=model,
            batch_tuple_sizes=batch_tuple_sizes,
        )

    @classmethod
    def _load_from_files(cls, meta: Dict[Text, Any], model_dir: Text):
        file_name = meta.get("file")

        with open(os.path.join(model_dir, file_name + ".data_example.pkl"), "rb") as f:
            data_example = pickle.load(f)

        with open(os.path.join(model_dir, file_name + ".label_data.pkl"), "rb") as f:
            label_data = pickle.load(f)

        with open(
            os.path.join(model_dir, file_name + ".inv_label_dict.pkl"), "rb"
        ) as f:
            inv_label_dict = pickle.load(f)

        with open(os.path.join(model_dir, file_name + ".inv_tag_dict.pkl"), "rb") as f:
            inv_tag_dict = pickle.load(f)

        with open(
            os.path.join(model_dir, file_name + ".batch_tuple_sizes.pkl"), "rb"
        ) as f:
            batch_tuple_sizes = pickle.load(f)

        return (
            batch_tuple_sizes,
            inv_label_dict,
            inv_tag_dict,
            label_data,
            meta,
            data_example,
        )

    @classmethod
    def _load_model(
        cls,
        inv_tag_dict: Dict[int, Text],
        label_data: RasaModelData,
        meta: Dict[Text, Any],
        data_example: Dict[Text, List[np.ndarray]],
        model_dir: Text,
    ):
        file_name = meta.get("file")
        tf_model_file = os.path.join(model_dir, file_name + ".tf_model")

        label_key = "label_ids" if meta[INTENT_CLASSIFICATION] else None
        model_data_example = RasaModelData(label_key=label_key, data=data_example)

        model = cls.model_class().load(
            tf_model_file,
            model_data_example,
            data_signature=model_data_example.get_signature(),
            label_data=label_data,
            inverted_tag_dict=inv_tag_dict,
            config=meta,
        )

        # build the graph for prediction
        predict_data_example = RasaModelData(
            label_key=label_key,
            data={k: vs for k, vs in model_data_example.items() if "text" in k},
        )

        model.build_for_predict(predict_data_example)

        return model


# pytype: disable=key-error


class DIET(RasaModel):
    def __init__(
        self,
        data_signature: Dict[Text, List[FeatureSignature]],
        label_data: RasaModelData,
        inverted_tag_dict: Optional[Dict[int, Text]],
        config: Dict[Text, Any],
    ) -> None:
        super().__init__(name="DIET", random_seed=config[RANDOM_SEED])

        self.config = config

        self.data_signature = data_signature
        self._check_data()

        self.predict_data_signature = {
            k: vs for k, vs in data_signature.items() if "text" in k
        }

        label_batch = label_data.prepare_batch()
        self.tf_label_data = self.batch_to_model_data_format(
            label_batch, label_data.get_signature()
        )
        self._num_tags = len(inverted_tag_dict) if inverted_tag_dict is not None else 0

        # tf objects
        self._tf_layers = {}
        self._prepare_layers()

        # tf training
        self._set_optimizer(tf.keras.optimizers.Adam(config[LEARNING_RATE]))
        self._create_metrics()
        self._update_metrics_to_log()

        self.all_labels_embed = None  # needed for efficient prediction

    def _check_data(self) -> None:
        if "text_features" not in self.data_signature:
            raise ValueError(
                f"No text features specified. "
                f"Cannot train '{self.__class__.__name__}' model."
            )
        if self.config[INTENT_CLASSIFICATION]:
            if "label_features" not in self.data_signature:
                raise ValueError(
                    f"No label features specified. "
                    f"Cannot train '{self.__class__.__name__}' model."
                )
            if (
                self.config[SHARE_HIDDEN_LAYERS]
                and self.data_signature["text_features"]
                != self.data_signature["label_features"]
            ):
                raise ValueError(
                    "If hidden layer weights are shared, data signatures "
                    "for text_features and label_features must coincide."
                )

        if self.config[ENTITY_RECOGNITION] and "tag_ids" not in self.data_signature:
            raise ValueError(
                f"No tag ids present. "
                f"Cannot train '{self.__class__.__name__}' model."
            )

    def _create_metrics(self) -> None:
        # self.metrics preserve order
        # output losses first
        self.mask_loss = tf.keras.metrics.Mean(name="m_loss")
        self.intent_loss = tf.keras.metrics.Mean(name="i_loss")
        self.entity_loss = tf.keras.metrics.Mean(name="e_loss")
        # output accuracies second
        self.mask_acc = tf.keras.metrics.Mean(name="m_acc")
        self.response_acc = tf.keras.metrics.Mean(name="i_acc")
        self.entity_f1 = tf.keras.metrics.Mean(name="e_f1")

    def _update_metrics_to_log(self) -> None:
        if self.config[MASKED_LM]:
            self.metrics_to_log += ["m_loss", "m_acc"]
        if self.config[INTENT_CLASSIFICATION]:
            self.metrics_to_log += ["i_loss", "i_acc"]
        if self.config[ENTITY_RECOGNITION]:
            self.metrics_to_log += ["e_loss", "e_f1"]

    def _prepare_layers(self) -> None:
        self.text_name = TEXT
        self._prepare_sequence_layers(self.text_name)
        if self.config[MASKED_LM]:
            self._prepare_mask_lm_layers(self.text_name)
        if self.config[INTENT_CLASSIFICATION]:
            self.label_name = TEXT if self.config[SHARE_HIDDEN_LAYERS] else LABEL
            self._prepare_input_layers(self.label_name)
            self._prepare_label_classification_layers()
        if self.config[ENTITY_RECOGNITION]:
            self._prepare_entity_recognition_layers()

    def _prepare_sparse_dense_layers(
        self,
        feature_signatures: List[FeatureSignature],
        name: Text,
        reg_lambda: float,
        dense_dim: int,
    ) -> None:
        sparse = False
        dense = False
        for is_sparse, shape in feature_signatures:
            if is_sparse:
                sparse = True
            else:
                dense = True
                # if dense features are present
                # use the feature dimension of the dense features
                dense_dim = shape[-1]

        if sparse:
            self._tf_layers[f"sparse_to_dense.{name}"] = layers.DenseForSparse(
                units=dense_dim, reg_lambda=reg_lambda, name=name
            )
            if not dense:
                # create dense labels for the input to use in negative sampling
                self._tf_layers[f"sparse_to_dense_ids.{name}"] = layers.DenseForSparse(
                    units=2, trainable=False, name=f"sparse_to_dense_ids.{name}"
                )

    def _prepare_input_layers(self, name: Text) -> None:
        self._tf_layers[f"sparse_dropout.{name}"] = layers.SparseDropout(
            rate=self.config[DROP_RATE]
        )
        self._prepare_sparse_dense_layers(
            self.data_signature[f"{name}_features"],
            name,
            self.config[REGULARIZATION_CONSTANT],
            self.config[DENSE_DIMENSION][name],
        )
        self._tf_layers[f"ffnn.{name}"] = layers.Ffnn(
            self.config[HIDDEN_LAYERS_SIZES][name],
            self.config[DROP_RATE],
            self.config[REGULARIZATION_CONSTANT],
            self.config[WEIGHT_SPARSITY],
            name,
        )

    def _prepare_sequence_layers(self, name: Text) -> None:
        self._prepare_input_layers(name)

        self._tf_layers[f"{name}_transformer"] = (
            TransformerEncoder(
                self.config[NUM_TRANSFORMER_LAYERS],
                self.config[TRANSFORMER_SIZE],
                self.config[NUM_HEADS],
                self.config[TRANSFORMER_SIZE] * 4,
                self.config[REGULARIZATION_CONSTANT],
<<<<<<< HEAD
                dropout_rate=self.config[DROPRATE],
                attention_dropout_rate=self.config[DROPRATE_ATTENTION],
                sparsity=self.config[WEIGHT_SPARSITY],
=======
                dropout_rate=self.config[DROP_RATE],
                attention_dropout_rate=self.config[DROP_RATE_ATTENTION],
>>>>>>> c8c3c3b3
                unidirectional=self.config[UNIDIRECTIONAL_ENCODER],
                use_key_relative_position=self.config[KEY_RELATIVE_ATTENTION],
                use_value_relative_position=self.config[VALUE_RELATIVE_ATTENTION],
                max_relative_position=self.config[MAX_RELATIVE_POSITION],
                name=f"{name}_encoder",
            )
            if self.config[NUM_TRANSFORMER_LAYERS] > 0
            else lambda x, mask, training: x
        )

    def _prepare_mask_lm_layers(self, name: Text) -> None:
        self._tf_layers[f"{name}_input_mask"] = layers.InputMask()
        self._tf_layers[f"embed.{name}_lm_mask"] = layers.Embed(
            self.config[EMBEDDING_DIMENSION],
            self.config[REGULARIZATION_CONSTANT],
            f"{name}_lm_mask",
            self.config[SIMILARITY_TYPE],
        )
        self._tf_layers[f"embed.{name}_golden_token"] = layers.Embed(
            self.config[EMBEDDING_DIMENSION],
            self.config[REGULARIZATION_CONSTANT],
            f"{name}_golden_token",
            self.config[SIMILARITY_TYPE],
        )
        self._tf_layers[f"loss.{name}_mask"] = layers.DotProductLoss(
            self.config[NUM_NEG],
            self.config[LOSS_TYPE],
            self.config[MAX_POS_SIM],
            self.config[MAX_NEG_SIM],
            self.config[USE_MAX_NEG_SIM],
            self.config[NEGATIVE_MARGIN_SCALE],
            self.config[SCALE_LOSS],
            # set to 1 to get deterministic behaviour
            parallel_iterations=1 if self.random_seed is not None else 1000,
        )

    def _prepare_label_classification_layers(self) -> None:
        self._tf_layers["embed.text"] = layers.Embed(
            self.config[EMBEDDING_DIMENSION],
            self.config[REGULARIZATION_CONSTANT],
            "text",
            self.config[SIMILARITY_TYPE],
        )
        self._tf_layers["embed.label"] = layers.Embed(
            self.config[EMBEDDING_DIMENSION],
            self.config[REGULARIZATION_CONSTANT],
            "label",
            self.config[SIMILARITY_TYPE],
        )
        self._tf_layers["loss.label"] = layers.DotProductLoss(
            self.config[NUM_NEG],
            self.config[LOSS_TYPE],
            self.config[MAX_POS_SIM],
            self.config[MAX_NEG_SIM],
            self.config[USE_MAX_NEG_SIM],
            self.config[NEGATIVE_MARGIN_SCALE],
            self.config[SCALE_LOSS],
            # set to 1 to get deterministic behaviour
            parallel_iterations=1 if self.random_seed is not None else 1000,
        )

    def _prepare_entity_recognition_layers(self) -> None:
        self._tf_layers["embed.logits"] = layers.Embed(
            self._num_tags, self.config[REGULARIZATION_CONSTANT], "logits"
        )
        self._tf_layers["crf"] = layers.CRF(
            self._num_tags, self.config[REGULARIZATION_CONSTANT]
        )
        self._tf_layers["crf_f1_score"] = tfa.metrics.F1Score(
            num_classes=self._num_tags - 1,  # `0` prediction is not a prediction
            average="micro",
        )

    @staticmethod
    def _get_sequence_lengths(mask: tf.Tensor) -> tf.Tensor:
        return tf.cast(tf.reduce_sum(mask[:, :, 0], 1), tf.int32)

    def _combine_sparse_dense_features(
        self,
        features: List[Union[np.ndarray, tf.Tensor, tf.SparseTensor]],
        mask: tf.Tensor,
        name: Text,
        sparse_dropout: bool = False,
    ) -> tf.Tensor:

        dense_features = []

        for f in features:
            if isinstance(f, tf.SparseTensor):
                if sparse_dropout:
                    _f = self._tf_layers[f"sparse_dropout.{name}"](f, self._training)
                else:
                    _f = f
                dense_features.append(self._tf_layers[f"sparse_to_dense.{name}"](_f))
            else:
                dense_features.append(f)

        return tf.concat(dense_features, axis=-1) * mask

    def _features_as_seq_ids(
        self, features: List[Union[np.ndarray, tf.Tensor, tf.SparseTensor]], name: Text
    ) -> tf.Tensor:
        # if there are dense features it's enough
        for f in features:
            if not isinstance(f, tf.SparseTensor):
                return tf.stop_gradient(f)

        # we need dense labels for negative sampling
        for f in features:
            if isinstance(f, tf.SparseTensor):
                return tf.stop_gradient(
                    self._tf_layers[f"sparse_to_dense_ids.{name}"](f)
                )

    def _create_bow(
        self,
        features: List[Union[tf.Tensor, tf.SparseTensor]],
        mask: tf.Tensor,
        name: Text,
        sparse_dropout: bool = False,
    ) -> tf.Tensor:

        x = self._combine_sparse_dense_features(features, mask, name, sparse_dropout)
        x = tf.reduce_sum(x, axis=1)  # convert to bag-of-words
        return self._tf_layers[f"ffnn.{name}"](x, self._training)

    def _create_sequence(
        self,
        features: List[Union[tf.Tensor, tf.SparseTensor]],
        mask: tf.Tensor,
        name: Text,
        masked_lm_loss: bool = False,
        sequence_ids: bool = False,
    ) -> Tuple[tf.Tensor, tf.Tensor, Optional[tf.Tensor], Optional[tf.Tensor]]:
        if sequence_ids:
            x_seq_ids = self._features_as_seq_ids(features, name)
        else:
            x_seq_ids = None

        x = self._combine_sparse_dense_features(
            features, mask, name, sparse_dropout=self.config[SPARSE_INPUT_DROPOUT]
        )

        pre = self._tf_layers[f"ffnn.{name}"](x, self._training)

        if masked_lm_loss:
            pre, lm_mask_bool = self._tf_layers[f"{name}_input_mask"](
                pre, mask, self._training
            )
        else:
            lm_mask_bool = None

        transformed = self._tf_layers[f"{name}_transformer"](
            pre, 1 - mask, self._training
        )
        transformed = tfa.activations.gelu(transformed)

        return transformed, x, x_seq_ids, lm_mask_bool

    def _create_all_labels(self) -> Tuple[tf.Tensor, tf.Tensor]:
        all_label_ids = self.tf_label_data["label_ids"][0]
        x = self._create_bow(
            self.tf_label_data["label_features"],
            self.tf_label_data["label_mask"][0],
            self.label_name,
        )
        all_labels_embed = self._tf_layers["embed.label"](x)

        return all_label_ids, all_labels_embed

    @staticmethod
    def _last_token(x: tf.Tensor, sequence_lengths: tf.Tensor) -> tf.Tensor:
        last_index = tf.maximum(0, sequence_lengths - 1)
        idxs = tf.stack([tf.range(tf.shape(last_index)[0]), last_index], axis=1)
        return tf.gather_nd(x, idxs)

    def _mask_loss(
        self,
        a_transformed: tf.Tensor,
        a: tf.Tensor,
        a_seq_ids: tf.Tensor,
        lm_mask_bool: tf.Tensor,
        name: Text,
    ) -> tf.Tensor:
        # make sure there is at least one element in the mask
        lm_mask_bool = tf.cond(
            tf.reduce_any(lm_mask_bool),
            lambda: lm_mask_bool,
            lambda: tf.scatter_nd([[0, 0, 0]], [True], tf.shape(lm_mask_bool)),
        )

        lm_mask_bool = tf.squeeze(lm_mask_bool, -1)
        a_t_masked = tf.boolean_mask(a_transformed, lm_mask_bool)
        a_masked = tf.boolean_mask(a, lm_mask_bool)
        a_masked_ids = tf.boolean_mask(a_seq_ids, lm_mask_bool)

        a_t_masked_embed = self._tf_layers[f"embed.{name}_lm_mask"](a_t_masked)
        a_masked_embed = self._tf_layers[f"embed.{name}_golden_token"](a_masked)

        return self._tf_layers[f"loss.{name}_mask"](
            a_t_masked_embed, a_masked_embed, a_masked_ids, a_masked_embed, a_masked_ids
        )

    def _label_loss(
        self, a: tf.Tensor, b: tf.Tensor, label_ids: tf.Tensor
    ) -> tf.Tensor:
        all_label_ids, all_labels_embed = self._create_all_labels()

        a_embed = self._tf_layers["embed.text"](a)
        b_embed = self._tf_layers["embed.label"](b)

        return self._tf_layers["loss.label"](
            a_embed, b_embed, label_ids, all_labels_embed, all_label_ids
        )

    def _entity_loss(
        self, a: tf.Tensor, tag_ids: tf.Tensor, mask: tf.Tensor, sequence_lengths
    ) -> Tuple[tf.Tensor, tf.Tensor]:

        sequence_lengths = sequence_lengths - 1  # remove cls token
        tag_ids = tf.cast(tag_ids[:, :, 0], tf.int32)
        logits = self._tf_layers["embed.logits"](a)

        # should call first to build weights
        pred_ids = self._tf_layers["crf"](logits, sequence_lengths)
        # pytype: disable=attribute-error
        loss = self._tf_layers["crf"].loss(logits, tag_ids, sequence_lengths)
        # pytype: enable=attribute-error

        # calculate f1 score for train predictions
        mask_bool = tf.cast(mask[:, :, 0], tf.bool)
        # pick only non padding values and flatten sequences
        tag_ids_flat = tf.boolean_mask(tag_ids, mask_bool)
        pred_ids_flat = tf.boolean_mask(pred_ids, mask_bool)
        # set `0` prediction to not a prediction
        tag_ids_flat_one_hot = tf.one_hot(tag_ids_flat - 1, self._num_tags - 1)
        pred_ids_flat_one_hot = tf.one_hot(pred_ids_flat - 1, self._num_tags - 1)

        f1 = self._tf_layers["crf_f1_score"](
            tag_ids_flat_one_hot, pred_ids_flat_one_hot
        )

        return loss, f1

    def batch_loss(
        self, batch_in: Union[Tuple[tf.Tensor], Tuple[np.ndarray]]
    ) -> tf.Tensor:
        tf_batch_data = self.batch_to_model_data_format(batch_in, self.data_signature)

        mask_text = tf_batch_data["text_mask"][0]
        sequence_lengths = self._get_sequence_lengths(mask_text)

        (
            text_transformed,
            text_in,
            text_seq_ids,
            lm_mask_bool_text,
        ) = self._create_sequence(
            tf_batch_data["text_features"],
            mask_text,
            self.text_name,
            self.config[MASKED_LM],
            sequence_ids=True,
        )

        losses = []

        if self.config[MASKED_LM]:
            loss, acc = self._mask_loss(
                text_transformed, text_in, text_seq_ids, lm_mask_bool_text, "text"
            )
            self.mask_loss.update_state(loss)
            self.mask_acc.update_state(acc)
            losses.append(loss)

        if self.config[INTENT_CLASSIFICATION]:
            # get _cls_ vector for intent classification
            cls = self._last_token(text_transformed, sequence_lengths)

            label_ids = tf_batch_data["label_ids"][0]
            label = self._create_bow(
                tf_batch_data["label_features"],
                tf_batch_data["label_mask"][0],
                self.label_name,
            )
            loss, acc = self._label_loss(cls, label, label_ids)
            self.intent_loss.update_state(loss)
            self.response_acc.update_state(acc)
            losses.append(loss)

        if self.config[ENTITY_RECOGNITION]:
            tag_ids = tf_batch_data["tag_ids"][0]

            loss, f1 = self._entity_loss(
                text_transformed, tag_ids, mask_text, sequence_lengths
            )
            self.entity_loss.update_state(loss)
            self.entity_f1.update_state(f1)
            losses.append(loss)

        return tf.math.add_n(losses)

    def batch_predict(
        self, batch_in: Union[Tuple[tf.Tensor], Tuple[np.ndarray]]
    ) -> Dict[Text, tf.Tensor]:
        tf_batch_data = self.batch_to_model_data_format(
            batch_in, self.predict_data_signature
        )

        mask_text = tf_batch_data["text_mask"][0]
        sequence_lengths = self._get_sequence_lengths(mask_text)

        text_transformed, _, _, _ = self._create_sequence(
            tf_batch_data["text_features"], mask_text, self.text_name
        )

        out = {}
        if self.config[INTENT_CLASSIFICATION]:
            if self.all_labels_embed is None:
                _, self.all_labels_embed = self._create_all_labels()

            # get _cls_ vector for intent classification
            cls = self._last_token(text_transformed, sequence_lengths)
            cls_embed = self._tf_layers["embed.text"](cls)

            # pytype: disable=attribute-error
            sim_all = self._tf_layers["loss.label"].sim(
                cls_embed[:, tf.newaxis, :], self.all_labels_embed[tf.newaxis, :, :]
            )
            scores = self._tf_layers["loss.label"].confidence_from_sim(
                sim_all, self.config[SIMILARITY_TYPE]
            )
            # pytype: enable=attribute-error
            out["i_scores"] = scores

        if self.config[ENTITY_RECOGNITION]:
            logits = self._tf_layers["embed.logits"](text_transformed)
            pred_ids = self._tf_layers["crf"](logits, sequence_lengths - 1)
            out["e_ids"] = pred_ids

        return out


# pytype: enable=key-error<|MERGE_RESOLUTION|>--- conflicted
+++ resolved
@@ -58,16 +58,10 @@
     EVAL_NUM_EXAMPLES,
     EVAL_NUM_EPOCHS,
     UNIDIRECTIONAL_ENCODER,
-<<<<<<< HEAD
-    DROPRATE,
-    DROPRATE_ATTENTION,
-    WEIGHT_SPARSITY,
-    NEG_MARGIN_SCALE,
-=======
     DROP_RATE,
     DROP_RATE_ATTENTION,
+    WEIGHT_SPARSITY,
     NEGATIVE_MARGIN_SCALE,
->>>>>>> c8c3c3b3
     REGULARIZATION_CONSTANT,
     SCALE_LOSS,
     USE_MAX_NEG_SIM,
@@ -173,13 +167,9 @@
         # dropout rate for encoder
         DROP_RATE: 0.2,
         # dropout rate for attention
-<<<<<<< HEAD
-        DROPRATE_ATTENTION: 0,
+        DROP_RATE_ATTENTION: 0,
         # sparsity of the weights in dense layers
         WEIGHT_SPARSITY: 0.8,
-=======
-        DROP_RATE_ATTENTION: 0,
->>>>>>> c8c3c3b3
         # if true apply dropout to sparse tensors
         SPARSE_INPUT_DROPOUT: True,
         # visualization of accuracy
@@ -1085,14 +1075,9 @@
                 self.config[NUM_HEADS],
                 self.config[TRANSFORMER_SIZE] * 4,
                 self.config[REGULARIZATION_CONSTANT],
-<<<<<<< HEAD
-                dropout_rate=self.config[DROPRATE],
-                attention_dropout_rate=self.config[DROPRATE_ATTENTION],
-                sparsity=self.config[WEIGHT_SPARSITY],
-=======
                 dropout_rate=self.config[DROP_RATE],
                 attention_dropout_rate=self.config[DROP_RATE_ATTENTION],
->>>>>>> c8c3c3b3
+                sparsity=self.config[WEIGHT_SPARSITY],
                 unidirectional=self.config[UNIDIRECTIONAL_ENCODER],
                 use_key_relative_position=self.config[KEY_RELATIVE_ATTENTION],
                 use_value_relative_position=self.config[VALUE_RELATIVE_ATTENTION],
