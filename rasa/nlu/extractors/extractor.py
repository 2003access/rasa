--- conflicted
+++ resolved
@@ -25,11 +25,6 @@
     ENTITY_ATTRIBUTE_ROLE,
     NO_ENTITY_TAG,
 )
-<<<<<<< HEAD
-import rasa.nlu.utils.bilou_utils as bilou_utils
-=======
-from rasa.nlu.training_data import Message
->>>>>>> 12db4e15
 
 
 class EntityExtractor(Component):
