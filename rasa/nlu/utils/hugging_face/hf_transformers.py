--- conflicted
+++ resolved
@@ -21,6 +21,7 @@
     SEQUENCE_FEATURES,
     NUMBER_OF_SUB_TOKENS,
     NO_LENGTH_RESTRICTION,
+    ACTION_TEXT,
 )
 
 MAX_SEQUENCE_LENGTHS = {
@@ -714,17 +715,15 @@
         Args:
             message: Incoming message object
         """
-<<<<<<< HEAD
-        for attribute in DENSE_FEATURIZABLE_ATTRIBUTES:
+
+        # process of all featurizers operates only on TEXT and ACTION_TEXT attributes,
+        # because all other attributes are labels which are featurized during training
+        # and their features are stored by the model itself.
+        for attribute in {TEXT, ACTION_TEXT}:
             if message.get(attribute):
                 message.set(
                     LANGUAGE_MODEL_DOCS[attribute],
-                    self._get_docs_for_batch([message], attribute=attribute)[0],
-                )
-=======
-
-        message.set(
-            LANGUAGE_MODEL_DOCS[TEXT],
-            self._get_docs_for_batch([message], attribute=TEXT, inference_mode=True)[0],
-        )
->>>>>>> 977516e1
+                    self._get_docs_for_batch(
+                        [message], attribute=attribute, inference_mode=True
+                    )[0],
+                )