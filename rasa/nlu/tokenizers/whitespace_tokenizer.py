--- conflicted
+++ resolved
@@ -37,26 +37,6 @@
                 docs=DOCS_URL_COMPONENTS,
             )
 
-<<<<<<< HEAD
-=======
-    @staticmethod
-    def get_emoji_regex() -> Pattern:
-        """Gets regex to detect emojis in the training data."""
-        return re.compile(
-            "["
-            "\U0001F600-\U0001F64F"  # emoticons
-            "\U0001F300-\U0001F5FF"  # symbols & pictographs
-            "\U0001F680-\U0001F6FF"  # transport & map symbols
-            "\U0001F1E0-\U0001F1FF"  # flags (iOS)
-            "\U00002702-\U000027B0"
-            "\U000024C2-\U0001F251"
-            "\u200d"  # zero width joiner
-            "\u200c"  # zero width non-joiner
-            "]+",
-            flags=re.UNICODE,
-        )
-
->>>>>>> 51185ee5
     def remove_emoji(self, text: Text) -> Text:
         """Remove emoji if the full text, aka token, matches the emoji regex."""
         match = self.emoji_pattern.fullmatch(text)
