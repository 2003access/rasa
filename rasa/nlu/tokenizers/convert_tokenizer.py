--- conflicted
+++ resolved
@@ -26,13 +26,8 @@
         "intent_tokenization_flag": False,
         # Symbol on which intent should be split
         "intent_split_symbol": "_",
-<<<<<<< HEAD
-=======
         # Regular expression to detect tokens
         "token_pattern": None,
-        # Text will be tokenized with case sensitive as default
-        "case_sensitive": True,
->>>>>>> 87f2e9da
     }
 
     def __init__(self, component_config: Dict[Text, Any] = None) -> None:
