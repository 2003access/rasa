--- conflicted
+++ resolved
@@ -505,18 +505,11 @@
                 logger.warning(
                     "Failed to use action '{}' in history. "
                     "Please make sure all actions are listed in the "
-<<<<<<< HEAD
-                    "domains action list. If you just added or recently "
-                    "removed an action, don't worry about this warning. "
-                    "It should stop appearing after a while. "
-                    "".format(latest_action))
-=======
                     "domains action list. If you recently removed an "
                     "action, don't worry about this warning. It "
                     "should stop appearing after a while. "
                     "".format(latest_action)
                 )
->>>>>>> d98e4852
                 return {}
         else:
             return {}
