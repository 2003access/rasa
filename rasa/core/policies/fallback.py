import logging
from typing import Any, List, Text, Optional, Dict, Tuple

import rasa.shared.utils.common
import rasa.shared.utils.io
from rasa.shared.constants import DOCS_URL_MIGRATION_GUIDE
from rasa.shared.core.constants import ACTION_LISTEN_NAME, ACTION_DEFAULT_FALLBACK_NAME

from rasa.shared.core.domain import Domain
from rasa.shared.nlu.interpreter import NaturalLanguageInterpreter
from rasa.core.policies.policy import Policy, PolicyPrediction
from rasa.shared.core.trackers import DialogueStateTracker
from rasa.shared.core.generator import TrackerWithCachedStates
from rasa.core.constants import (
    FALLBACK_POLICY_PRIORITY,
    DEFAULT_NLU_FALLBACK_THRESHOLD,
    DEFAULT_CORE_FALLBACK_THRESHOLD,
    DEFAULT_NLU_FALLBACK_AMBIGUITY_THRESHOLD,
)

logger = logging.getLogger(__name__)


class FallbackPolicy(Policy):
    """Policy which predicts fallback actions.

    A fallback can be triggered by a low confidence score on a
    NLU prediction or by a low confidence score on an action
    prediction."""

    @staticmethod
    def _standard_featurizer() -> None:
        return None

    def __init__(
        self,
        priority: int = FALLBACK_POLICY_PRIORITY,
        nlu_threshold: float = DEFAULT_NLU_FALLBACK_THRESHOLD,
        ambiguity_threshold: float = DEFAULT_NLU_FALLBACK_AMBIGUITY_THRESHOLD,
        core_threshold: float = DEFAULT_CORE_FALLBACK_THRESHOLD,
        fallback_action_name: Text = ACTION_DEFAULT_FALLBACK_NAME,
    ) -> None:
        """Create a new Fallback policy.

        Args:
            core_threshold: if NLU confidence threshold is met,
                predict fallback action with confidence `core_threshold`.
                If this is the highest confidence in the ensemble,
                the fallback action will be executed.
            nlu_threshold: minimum threshold for NLU confidence.
                If intent prediction confidence is lower than this,
                predict fallback action with confidence 1.0.
            ambiguity_threshold: threshold for minimum difference
                between confidences of the top two predictions
            fallback_action_name: name of the action to execute as a fallback
        """
        super().__init__(priority=priority)

        self.nlu_threshold = nlu_threshold
        self.ambiguity_threshold = ambiguity_threshold
        self.core_threshold = core_threshold
        self.fallback_action_name = fallback_action_name

        rasa.shared.utils.io.raise_deprecation_warning(
            f"'{self.__class__.__name__}' is deprecated and will be removed "
            "in the future. It is recommended to use the 'RulePolicy' instead.",
            docs=DOCS_URL_MIGRATION_GUIDE,
        )

    def train(
        self,
        training_trackers: List[TrackerWithCachedStates],
        domain: Domain,
        interpreter: NaturalLanguageInterpreter,
        **kwargs: Any,
    ) -> None:
        """Does nothing. This policy is deterministic."""

        pass

    def nlu_confidence_below_threshold(
        self, nlu_data: Dict[Text, Any]
    ) -> Tuple[bool, float]:
        """Check if the highest confidence is lower than ``nlu_threshold``."""

        # if NLU interpreter does not provide confidence score,
        # it is set to 1.0 here in order
        # to not override standard behaviour
        nlu_confidence = nlu_data.get("intent", {}).get("confidence", 1.0)
        return (nlu_confidence < self.nlu_threshold, nlu_confidence)

    def nlu_prediction_ambiguous(
        self, nlu_data: Dict[Text, Any]
    ) -> Tuple[bool, Optional[float]]:
        """Check if top 2 confidences are closer than ``ambiguity_threshold``."""
        intents = nlu_data.get("intent_ranking", [])
        if len(intents) >= 2:
            first_confidence = intents[0].get("confidence", 1.0)
            second_confidence = intents[1].get("confidence", 1.0)
            difference = first_confidence - second_confidence
            return (difference < self.ambiguity_threshold, difference)
        return (False, None)

    def should_nlu_fallback(
        self, nlu_data: Dict[Text, Any], last_action_name: Text
    ) -> bool:
        """Check if fallback action should be predicted.

        Checks for:
        - predicted NLU confidence is lower than ``nlu_threshold``
        - difference in top 2 NLU confidences lower than ``ambiguity_threshold``
        - last action is action listen
        """
        if last_action_name != ACTION_LISTEN_NAME:
            return False

        below_threshold, nlu_confidence = self.nlu_confidence_below_threshold(nlu_data)
        ambiguous_prediction, confidence_delta = self.nlu_prediction_ambiguous(nlu_data)

        if below_threshold:
            logger.debug(
                "NLU confidence {} is lower "
                "than NLU threshold {:.2f}. "
                "".format(nlu_confidence, self.nlu_threshold)
            )
            return True
        elif ambiguous_prediction:
            logger.debug(
                "The difference in NLU confidences "
                "for the top two intents ({}) is lower than "
                "the ambiguity threshold {:.2f}. "
                "".format(confidence_delta, self.ambiguity_threshold)
            )
            return True

        return False

    def fallback_scores(
        self, domain: Domain, fallback_score: float = 1.0
    ) -> List[float]:
        """Prediction scores used if a fallback is necessary."""

        result = self._default_predictions(domain)
        idx = domain.index_for_action(self.fallback_action_name)
        result[idx] = fallback_score
        return result

    def predict_action_probabilities(
        self,
        tracker: DialogueStateTracker,
        domain: Domain,
        interpreter: NaturalLanguageInterpreter,
        **kwargs: Any,
<<<<<<< HEAD
    ) -> Tuple[List[float], bool]:
=======
    ) -> PolicyPrediction:
>>>>>>> 61fa7d60
        """Predicts a fallback action.

        The fallback action is predicted if the NLU confidence is low
        or no other policy has a high-confidence prediction.
        """
        nlu_data = tracker.latest_message.parse_data

        if (
            tracker.latest_action_name == self.fallback_action_name
            and tracker.latest_action_name != ACTION_LISTEN_NAME
        ):
            logger.debug(
                "Predicted 'action_listen' after fallback action '{}'".format(
                    self.fallback_action_name
                )
            )
            result = self._default_predictions(domain)
            idx = domain.index_for_action(ACTION_LISTEN_NAME)
            result[idx] = 1.0

        elif self.should_nlu_fallback(nlu_data, tracker.latest_action_name):
            result = self.fallback_scores(domain)

        else:
            # NLU confidence threshold is met, so
            # predict fallback action with confidence `core_threshold`
            # if this is the highest confidence in the ensemble,
            # the fallback action will be executed.
            logger.debug(
                "NLU confidence threshold met, confidence of "
                "fallback action set to core threshold ({}).".format(
                    self.core_threshold
                )
            )
            result = self.fallback_scores(domain, self.core_threshold)

<<<<<<< HEAD
        return result, False
=======
        return self._prediction(result)
>>>>>>> 61fa7d60

    def _metadata(self) -> Dict[Text, Any]:
        return {
            "priority": self.priority,
            "nlu_threshold": self.nlu_threshold,
            "ambiguity_threshold": self.ambiguity_threshold,
            "core_threshold": self.core_threshold,
            "fallback_action_name": self.fallback_action_name,
        }

    @classmethod
    def _metadata_filename(cls) -> Text:
        return "fallback_policy.json"<|MERGE_RESOLUTION|>--- conflicted
+++ resolved
@@ -151,11 +151,7 @@
         domain: Domain,
         interpreter: NaturalLanguageInterpreter,
         **kwargs: Any,
-<<<<<<< HEAD
-    ) -> Tuple[List[float], bool]:
-=======
     ) -> PolicyPrediction:
->>>>>>> 61fa7d60
         """Predicts a fallback action.
 
         The fallback action is predicted if the NLU confidence is low
@@ -192,11 +188,7 @@
             )
             result = self.fallback_scores(domain, self.core_threshold)
 
-<<<<<<< HEAD
-        return result, False
-=======
         return self._prediction(result)
->>>>>>> 61fa7d60
 
     def _metadata(self) -> Dict[Text, Any]:
         return {
