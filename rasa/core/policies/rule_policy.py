import logging
from typing import List, Dict, Text, Optional, Any, Set, TYPE_CHECKING, Tuple

from tqdm import tqdm
import numpy as np
import json
from collections import defaultdict

from rasa.shared.constants import DOCS_URL_RULES
from rasa.shared.exceptions import RasaException
import rasa.shared.utils.io
from rasa.shared.core.events import LoopInterrupted, UserUttered, ActionExecuted
from rasa.core.featurizers.tracker_featurizers import TrackerFeaturizer
from rasa.shared.nlu.interpreter import NaturalLanguageInterpreter
from rasa.core.policies.memoization import MemoizationPolicy
from rasa.core.policies.policy import SupportedData
from rasa.shared.core.trackers import (
    DialogueStateTracker,
    get_active_loop_name,
    is_prev_action_listen_in_state,
)
from rasa.shared.core.generator import TrackerWithCachedStates
from rasa.core.constants import DEFAULT_CORE_FALLBACK_THRESHOLD, RULE_POLICY_PRIORITY
from rasa.shared.core.constants import (
    USER_INTENT_RESTART,
    USER_INTENT_BACK,
    USER_INTENT_SESSION_START,
    ACTION_LISTEN_NAME,
    ACTION_RESTART_NAME,
    ACTION_SESSION_START_NAME,
    ACTION_DEFAULT_FALLBACK_NAME,
    ACTION_BACK_NAME,
    RULE_SNIPPET_ACTION_NAME,
    SHOULD_NOT_BE_SET,
    PREVIOUS_ACTION,
    LOOP_REJECTED,
    LOOP_NAME,
    SLOTS,
    ACTIVE_LOOP,
)
from rasa.shared.core.domain import InvalidDomain, State, Domain
from rasa.shared.nlu.constants import ACTION_NAME, INTENT_NAME_KEY
import rasa.core.test
import rasa.core.training.training


if TYPE_CHECKING:
    from rasa.core.policies.ensemble import PolicyEnsemble

logger = logging.getLogger(__name__)

# These are Rasa Open Source default actions and overrule everything at any time.
DEFAULT_ACTION_MAPPINGS = {
    USER_INTENT_RESTART: ACTION_RESTART_NAME,
    USER_INTENT_BACK: ACTION_BACK_NAME,
    USER_INTENT_SESSION_START: ACTION_SESSION_START_NAME,
}

RULES = "rules"
RULES_FOR_LOOP_UNHAPPY_PATH = "rules_for_loop_unhappy_path"

DO_NOT_VALIDATE_LOOP = "do_not_validate_loop"
DO_NOT_PREDICT_LOOP_ACTION = "do_not_predict_loop_action"

DEFAULT_RULES = "predicting default action"
LOOP_RULES = "handling active loops and forms"


class InvalidRule(RasaException):
    """Exception that can be raised when rules are not valid."""

    def __init__(self, message: Text) -> None:
        super().__init__()
        self.message = message

    def __str__(self) -> Text:
        return self.message + (
            f"\nYou can find more information about the usage of "
            f"rules at {DOCS_URL_RULES}. "
        )


class RulePolicy(MemoizationPolicy):
    """Policy which handles all the rules"""

    # rules use explicit json strings
    ENABLE_FEATURE_STRING_COMPRESSION = False

    # number of user inputs that is allowed in case rules are restricted
    ALLOWED_NUMBER_OF_USER_INPUTS = 1

    @staticmethod
    def supported_data() -> SupportedData:
        """The type of data supported by this policy.

        Returns:
            The data type supported by this policy (ML and rule data).
        """
        return SupportedData.ML_AND_RULE_DATA

    def __init__(
        self,
        featurizer: Optional[TrackerFeaturizer] = None,
        priority: int = RULE_POLICY_PRIORITY,
        lookup: Optional[Dict] = None,
        core_fallback_threshold: float = DEFAULT_CORE_FALLBACK_THRESHOLD,
        core_fallback_action_name: Text = ACTION_DEFAULT_FALLBACK_NAME,
        enable_fallback_prediction: bool = True,
        restrict_rules: bool = True,
        check_for_contradictions: bool = True,
    ) -> None:
        """Create a `RulePolicy` object.

        Args:
            featurizer: `Featurizer` which is used to convert conversation states to
                features.
            priority: Priority of the policy which is used if multiple policies predict
                actions with the same confidence.
            lookup: Lookup table which is used to pick matching rules for a conversation
                state.
            core_fallback_threshold: Confidence of the prediction if no rule matched
                and de-facto threshold for a core fallback.
            core_fallback_action_name: Name of the action which should be predicted
                if no rule matched.
            enable_fallback_prediction: If `True` `core_fallback_action_name` is
                predicted in case no rule matched.
        """

        self._core_fallback_threshold = core_fallback_threshold
        self._fallback_action_name = core_fallback_action_name
        self._enable_fallback_prediction = enable_fallback_prediction
        self._restrict_rules = restrict_rules
        self._check_for_contradictions = check_for_contradictions

        self._prediction_source = None
        self._rules_sources = None

        # max history is set to `None` in order to capture any lengths of rule stories
        super().__init__(
            featurizer=featurizer, priority=priority, max_history=None, lookup=lookup
        )

    @classmethod
    def validate_against_domain(
        cls, ensemble: Optional["PolicyEnsemble"], domain: Optional[Domain]
    ) -> None:
        if ensemble is None:
            return

        rule_policy = next(
            (p for p in ensemble.policies if isinstance(p, RulePolicy)), None
        )
        if not rule_policy or not rule_policy._enable_fallback_prediction:
            return

        if (
            domain is None
            or rule_policy._fallback_action_name not in domain.action_names
        ):
            raise InvalidDomain(
                f"The fallback action '{rule_policy._fallback_action_name}' which was "
                f"configured for the {RulePolicy.__name__} must be present in the "
                f"domain."
            )

    @staticmethod
    def _is_rule_snippet_state(state: State) -> bool:
        prev_action_name = state.get(PREVIOUS_ACTION, {}).get(ACTION_NAME)
        return prev_action_name == RULE_SNIPPET_ACTION_NAME

    def _create_feature_key(self, states: List[State]) -> Optional[Text]:
        new_states = []
        for state in reversed(states):
            if self._is_rule_snippet_state(state):
                # remove all states before RULE_SNIPPET_ACTION_NAME
                break
            new_states.insert(0, state)

        if not new_states:
            return

        # we sort keys to make sure that the same states
        # represented as dictionaries have the same json strings
        return json.dumps(new_states, sort_keys=True)

    @staticmethod
    def _states_for_unhappy_loop_predictions(states: List[State]) -> List[State]:
        """Modifies the states to create feature keys for loop unhappy path conditions.

        Args:
            states: a representation of a tracker
                as a list of dictionaries containing features

        Returns:
            modified states
        """

        # leave only last 2 dialogue turns to
        # - capture previous meaningful action before action_listen
        # - ignore previous intent
        if len(states) == 1 or not states[-2].get(PREVIOUS_ACTION):
            return [states[-1]]
        else:
            return [{PREVIOUS_ACTION: states[-2][PREVIOUS_ACTION]}, states[-1]]

    @staticmethod
    def _remove_rule_snippet_predictions(lookup: Dict[Text, Text]) -> Dict[Text, Text]:
        # Delete rules if it would predict the RULE_SNIPPET_ACTION_NAME action
        return {
            feature_key: action
            for feature_key, action in lookup.items()
            if action != RULE_SNIPPET_ACTION_NAME
        }

    def _create_loop_unhappy_lookup_from_states(
        self,
        trackers_as_states: List[List[State]],
        trackers_as_actions: List[List[Text]],
    ) -> Dict[Text, Text]:
        """Creates lookup dictionary from the tracker represented as states.

        Args:
            trackers_as_states: representation of the trackers as a list of states
            trackers_as_actions: representation of the trackers as a list of actions

        Returns:
            lookup dictionary
        """

        lookup = {}
        for states, actions in zip(trackers_as_states, trackers_as_actions):
            action = actions[0]
            active_loop = get_active_loop_name(states[-1])
            # even if there are two identical feature keys
            # their loop will be the same
            if not active_loop:
                continue

            states = self._states_for_unhappy_loop_predictions(states)
            feature_key = self._create_feature_key(states)
            if not feature_key:
                continue

            # Since rule snippets and stories inside the loop contain
            # only unhappy paths, notify the loop that
            # it was predicted after an answer to a different question and
            # therefore it should not validate user input
            if (
                # loop is predicted after action_listen in unhappy path,
                # therefore no validation is needed
                is_prev_action_listen_in_state(states[-1])
                and action == active_loop
            ):
                lookup[feature_key] = DO_NOT_VALIDATE_LOOP
            elif (
                # some action other than active_loop is predicted in unhappy path,
                # therefore active_loop shouldn't be predicted by the rule
                not is_prev_action_listen_in_state(states[-1])
                and action != active_loop
            ):
                lookup[feature_key] = DO_NOT_PREDICT_LOOP_ACTION
        return lookup

    def _check_rule_restriction(
        self, rule_trackers: List[TrackerWithCachedStates]
    ) -> None:
        rules_exceeding_max_user_turns = []
        for tracker in rule_trackers:
            number_of_user_uttered = sum(
                isinstance(event, UserUttered) for event in tracker.events
            )
            if number_of_user_uttered > self.ALLOWED_NUMBER_OF_USER_INPUTS:
                rules_exceeding_max_user_turns.append(tracker.sender_id)

        if rules_exceeding_max_user_turns:
            raise InvalidRule(
                f"Found rules '{', '.join(rules_exceeding_max_user_turns)}' "
                f"that contain more than {self.ALLOWED_NUMBER_OF_USER_INPUTS} "
                f"user message. Rules are not meant to hardcode a state machine. "
                f"Please use stories for these cases."
            )

    @staticmethod
    def _check_slots_fingerprint(
        fingerprint: Dict[Text, List[Text]], state: State
    ) -> Set[Text]:
        expected_slots = set(fingerprint.get(SLOTS, {}))
        current_slots = set(state.get(SLOTS, {}).keys())
        if expected_slots == current_slots:
            # all expected slots are satisfied
            return set()

        return expected_slots

    @staticmethod
    def _check_active_loops_fingerprint(
        fingerprint: Dict[Text, List[Text]], state: State
    ) -> Set[Text]:
        expected_active_loops = set(fingerprint.get(ACTIVE_LOOP, {}))
        # we don't use tracker.active_loop_name
        # because we need to keep should_not_be_set
        current_active_loop = state.get(ACTIVE_LOOP, {}).get(LOOP_NAME)
        if current_active_loop in expected_active_loops:
            # one of expected active loops is set
            return set()

        return expected_active_loops

    @staticmethod
    def _error_messages_from_fingerprints(
        action_name: Text,
        fingerprint_slots: Set[Text],
        fingerprint_active_loops: Set[Text],
        rule_name: Text,
    ) -> List[Text]:
        error_messages = []
        if action_name and fingerprint_slots:
            error_messages.append(
                f"- the action '{action_name}' in rule '{rule_name}' does not set all "
                f"the slots, that it sets in other rules: "
                f"'{', '.join(fingerprint_slots)}'. Please update the rule with "
                f"an appropriate slot or if it is the last action "
                f"add 'wait_for_user_input: false' after this action."
            )
        if action_name and fingerprint_active_loops:
            # substitute `SHOULD_NOT_BE_SET` with `null` so that users
            # know what to put in their rules
            fingerprint_active_loops = set(
                "null" if active_loop == SHOULD_NOT_BE_SET else active_loop
                for active_loop in fingerprint_active_loops
            )
            # add action_name to active loop so that users
            # know what to put in their rules
            fingerprint_active_loops.add(action_name)

            error_messages.append(
                f"- the form '{action_name}' in rule '{rule_name}' does not set "
                f"the 'active_loop', that it sets in other rules: "
                f"'{', '.join(fingerprint_active_loops)}'. Please update the rule with "
                f"the appropriate 'active loop' property or if it is the last action "
                f"add 'wait_for_user_input: false' after this action."
            )
        return error_messages

    def _check_for_incomplete_rules(
        self, rule_trackers: List[TrackerWithCachedStates], domain: Domain
    ) -> None:
        logger.debug("Started checking if some rules are incomplete.")
        # we need to use only fingerprints from rules
        rule_fingerprints = rasa.core.training.training.create_action_fingerprints(
            rule_trackers, domain
        )
        if not rule_fingerprints:
            return

        error_messages = []
        for tracker in rule_trackers:
            states = tracker.past_states(domain)
            # the last action is always action listen
            action_names = [
                state.get(PREVIOUS_ACTION, {}).get(ACTION_NAME) for state in states[1:]
            ] + [ACTION_LISTEN_NAME]

            for state, action_name in zip(states, action_names):
                previous_action_name = state.get(PREVIOUS_ACTION, {}).get(ACTION_NAME)
                fingerprint = rule_fingerprints.get(previous_action_name)
                if (
                    not previous_action_name
                    or not fingerprint
                    or action_name == RULE_SNIPPET_ACTION_NAME
                    or previous_action_name == RULE_SNIPPET_ACTION_NAME
                ):
                    # do not check fingerprints for rule snippet action
                    # and don't raise if fingerprints are not satisfied
                    # for a previous action if current action is rule snippet action
                    continue

                expected_slots = self._check_slots_fingerprint(fingerprint, state)
                expected_active_loops = self._check_active_loops_fingerprint(
                    fingerprint, state
                )
                error_messages.extend(
                    self._error_messages_from_fingerprints(
                        previous_action_name,
                        expected_slots,
                        expected_active_loops,
                        tracker.sender_id,
                    )
                )

        if error_messages:
            error_messages = "\n".join(error_messages)
            raise InvalidRule(
                f"\nIncomplete rules found🚨\n\n{error_messages}\n"
                f"Please note that if some slots or active loops should not be set "
                f"during prediction you need to explicitly set them to 'null' in the "
                f"rules."
            )

        logger.debug("Found no incompletions in rules.")

    def _predict_next_action(
        self,
        tracker: TrackerWithCachedStates,
        domain: Domain,
        interpreter: NaturalLanguageInterpreter,
    ) -> Optional[Text]:
        probabilities, _ = self.predict_action_probabilities(
            tracker, domain, interpreter
        )
        # do not raise an error if RulePolicy didn't predict anything for stories;
        # however for rules RulePolicy should always predict an action
        predicted_action_name = None
        if (
            probabilities != self._default_predictions(domain)
            or tracker.is_rule_tracker
        ):
            predicted_action_name = domain.action_names[np.argmax(probabilities)]

        return predicted_action_name

    def _check_prediction(
        self,
        tracker: TrackerWithCachedStates,
        domain: Domain,
        interpreter: NaturalLanguageInterpreter,
        gold_action_name: Text,
        collect_sources: bool,
    ) -> Optional[Text]:

        predicted_action_name = self._predict_next_action(tracker, domain, interpreter)
        # RulePolicy will always predict active_loop first,
        # but inside loop unhappy path there might be another action
        if (
            predicted_action_name != gold_action_name
            and predicted_action_name == tracker.active_loop_name
        ):
            rasa.core.test.emulate_loop_rejection(tracker)
            predicted_action_name = self._predict_next_action(
                tracker, domain, interpreter
            )

        if collect_sources:
            # we need to remember which action should be predicted by the rule
            # in order to correctly output the names of the contradicting rules
            rule_name = tracker.sender_id
            if self._prediction_source in {DEFAULT_RULES, LOOP_RULES}:
                # the real gold action contradict the one in the rules in this case
                gold_action_name = predicted_action_name
                rule_name = self._prediction_source

            self._rules_sources[self._prediction_source].append(
                (rule_name, gold_action_name)
            )
            return

        if not predicted_action_name or predicted_action_name == gold_action_name:
            return

        tracker_type = "rule" if tracker.is_rule_tracker else "story"
        contradicting_rules = {
            rule_name
            for rule_name, action_name in self._rules_sources[self._prediction_source]
            if action_name != gold_action_name
        }

        error_message = (
            f"- the prediction of the action '{gold_action_name}' in {tracker_type} "
            f"'{tracker.sender_id}' "
            f"is contradicting with rule(s) '{', '.join(contradicting_rules)}'"
        )
        # outputting predicted action 'action_default_fallback' is confusing
        if predicted_action_name != self._fallback_action_name:
            error_message += f" which predicted action '{predicted_action_name}'"

        return error_message + "."

    def _run_prediction_on_trackers(
        self,
        trackers: List[TrackerWithCachedStates],
        domain: Domain,
        interpreter: NaturalLanguageInterpreter,
        collect_sources: bool,
    ) -> List[Text]:
        if collect_sources:
            self._rules_sources = defaultdict(list)

        error_messages = []
        pbar = tqdm(
            trackers,
            desc="Processed trackers",
            disable=rasa.shared.utils.io.is_logging_disabled(),
        )
        for tracker in pbar:
            running_tracker = tracker.init_copy()
            running_tracker.sender_id = tracker.sender_id
            # the first action is always unpredictable
            next_action_is_unpredictable = True
            for event in tracker.applied_events():
                if not isinstance(event, ActionExecuted):
                    running_tracker.update(event)
                    continue

                if event.action_name == RULE_SNIPPET_ACTION_NAME:
                    # notify that the action after RULE_SNIPPET_ACTION_NAME is
                    # unpredictable
                    next_action_is_unpredictable = True
                    running_tracker.update(event)
                    continue

                # do not run prediction on unpredictable actions
                if next_action_is_unpredictable or event.unpredictable:
                    next_action_is_unpredictable = False  # reset unpredictability
                    running_tracker.update(event)
                    continue

                gold_action_name = event.action_name or event.action_text
                error_message = self._check_prediction(
                    running_tracker,
                    domain,
                    interpreter,
                    gold_action_name,
                    collect_sources,
                )
                if error_message:
                    error_messages.append(error_message)

                running_tracker.update(event)

        return error_messages

    def _find_contradicting_rules(
        self,
        rule_trackers: List[TrackerWithCachedStates],
        all_trackers: List[TrackerWithCachedStates],
        domain: Domain,
        interpreter: NaturalLanguageInterpreter,
    ) -> None:
        logger.debug("Started checking rules and stories for contradictions.")
        # during training we run `predict_action_probabilities` to check for
        # contradicting rules.
        # We silent prediction debug to avoid too many logs during these checks.
        logger_level = logger.level
        logger.setLevel(logging.WARNING)

        # we need to run prediction on rule trackers twice, because we need to collect
        # information which rule snippets contributed to the learned rules
        self._run_prediction_on_trackers(
            rule_trackers, domain, interpreter, collect_sources=True
        )
        error_messages = self._run_prediction_on_trackers(
            all_trackers, domain, interpreter, collect_sources=False
        )

        logger.setLevel(logger_level)  # reset logger level
        if error_messages:
            error_messages = "\n".join(error_messages)
            raise InvalidRule(
                f"\nContradicting rules or stories found 🚨\n\n{error_messages}\n"
                f"Please update your stories and rules so that they don't contradict "
                f"each other."
            )

        logger.debug("Found no contradicting rules.")

    def train(
        self,
        training_trackers: List[TrackerWithCachedStates],
        domain: Domain,
        interpreter: NaturalLanguageInterpreter,
        **kwargs: Any,
    ) -> None:

        # only consider original trackers (no augmented ones)
        training_trackers = [
            t
            for t in training_trackers
            if not hasattr(t, "is_augmented") or not t.is_augmented
        ]
        # only use trackers from rule-based training data
        rule_trackers = [t for t in training_trackers if t.is_rule_tracker]
        if self._restrict_rules:
            self._check_rule_restriction(rule_trackers)

        if self._check_for_contradictions:
            self._check_for_incomplete_rules(rule_trackers, domain)

        (
            rule_trackers_as_states,
            rule_trackers_as_actions,
        ) = self.featurizer.training_states_and_actions(rule_trackers, domain)

        rules_lookup = self._create_lookup_from_states(
            rule_trackers_as_states, rule_trackers_as_actions
        )
        self.lookup[RULES] = self._remove_rule_snippet_predictions(rules_lookup)

        story_trackers = [t for t in training_trackers if not t.is_rule_tracker]
        (
            story_trackers_as_states,
            story_trackers_as_actions,
        ) = self.featurizer.training_states_and_actions(story_trackers, domain)

        # use all trackers to find negative rules in unhappy paths
        trackers_as_states = rule_trackers_as_states + story_trackers_as_states
        trackers_as_actions = rule_trackers_as_actions + story_trackers_as_actions

        # negative rules are not anti-rules, they are auxiliary to actual rules
        self.lookup[
            RULES_FOR_LOOP_UNHAPPY_PATH
        ] = self._create_loop_unhappy_lookup_from_states(
            trackers_as_states, trackers_as_actions
        )

        # make this configurable because checking might take a lot of time
        if self._check_for_contradictions:
            # using trackers here might not be the most efficient way, however
            # it allows us to directly test `predict_action_probabilities` method
            self._find_contradicting_rules(
                rule_trackers, training_trackers, domain, interpreter
            )

        logger.debug(f"Memorized '{len(self.lookup[RULES])}' unique rules.")

    @staticmethod
    def _does_rule_match_state(rule_state: State, conversation_state: State) -> bool:
        for state_type, rule_sub_state in rule_state.items():
            conversation_sub_state = conversation_state.get(state_type, {})
            for key, value in rule_sub_state.items():
                if isinstance(value, list):
                    # json dumps and loads tuples as lists,
                    # so we need to convert them back
                    value = tuple(value)

                if (
                    # value should be set, therefore
                    # check whether it is the same as in the state
                    value
                    and value != SHOULD_NOT_BE_SET
                    and conversation_sub_state.get(key) != value
                ) or (
                    # value shouldn't be set, therefore
                    # it should be None or non existent in the state
                    value == SHOULD_NOT_BE_SET
                    and conversation_sub_state.get(key)
                    # during training `SHOULD_NOT_BE_SET` is provided. Hence, we also
                    # have to check for the value of the slot state
                    and conversation_sub_state.get(key) != SHOULD_NOT_BE_SET
                ):
                    return False

        return True

    @staticmethod
    def _rule_key_to_state(rule_key: Text) -> List[State]:
        return json.loads(rule_key)

    def _is_rule_applicable(
        self, rule_key: Text, turn_index: int, conversation_state: State
    ) -> bool:
        """Check if rule is satisfied with current state at turn."""

        # turn_index goes back in time
        reversed_rule_states = list(reversed(self._rule_key_to_state(rule_key)))

        return bool(
            # rule is shorter than current turn index
            turn_index >= len(reversed_rule_states)
            # current rule and state turns are empty
            or (not reversed_rule_states[turn_index] and not conversation_state)
            # check that current rule turn features are present in current state turn
            or (
                reversed_rule_states[turn_index]
                and conversation_state
                and self._does_rule_match_state(
                    reversed_rule_states[turn_index], conversation_state
                )
            )
        )

    def _get_possible_keys(
        self, lookup: Dict[Text, Text], states: List[State]
    ) -> Set[Text]:
        possible_keys = set(lookup.keys())
        for i, state in enumerate(reversed(states)):
            # find rule keys that correspond to current state
            possible_keys = set(
                filter(
                    lambda _key: self._is_rule_applicable(_key, i, state), possible_keys
                )
            )
        return possible_keys

    @staticmethod
    def _find_action_from_default_actions(
        tracker: DialogueStateTracker,
    ) -> Optional[Text]:
        if (
            not tracker.latest_action_name == ACTION_LISTEN_NAME
            or not tracker.latest_message
        ):
            return None

        default_action_name = DEFAULT_ACTION_MAPPINGS.get(
            tracker.latest_message.intent.get(INTENT_NAME_KEY)
        )

        if default_action_name:
            logger.debug(f"Predicted default action '{default_action_name}'.")

        return default_action_name

    @staticmethod
    def _find_action_from_loop_happy_path(
        tracker: DialogueStateTracker,
    ) -> Optional[Text]:

        active_loop_name = tracker.active_loop_name
        active_loop_rejected = tracker.active_loop.get(LOOP_REJECTED)
        should_predict_loop = (
            active_loop_name
            and not active_loop_rejected
            and tracker.latest_action.get(ACTION_NAME) != active_loop_name
        )
        should_predict_listen = (
            active_loop_name
            and not active_loop_rejected
            and tracker.latest_action_name == active_loop_name
        )

        if should_predict_loop:
            logger.debug(f"Predicted loop '{active_loop_name}'.")
            return active_loop_name

        # predict `action_listen` if loop action was run successfully
        if should_predict_listen:
            logger.debug(
                f"Predicted '{ACTION_LISTEN_NAME}' after loop '{active_loop_name}'."
            )
            return ACTION_LISTEN_NAME

    def _find_action_from_rules(
        self,
        tracker: DialogueStateTracker,
        domain: Domain,
        use_text_for_last_user_input: bool,
    ) -> Tuple[Optional[Text], Optional[Text]]:
<<<<<<< HEAD
        if (
            use_text_for_last_user_input
            and not tracker.latest_action_name == ACTION_LISTEN_NAME
        ):
            # make text prediction only after user utterance
            return None, None

        tracker_as_states = self.featurizer.prediction_states(
            [tracker], domain, use_text_for_last_user_input
        )
        states = tracker_as_states[0]
        logger.debug(f"Current tracker state: {states}")
=======
        tracker_as_states = self.featurizer.prediction_states([tracker], domain)
        states = tracker_as_states[0]
        current_states = self.format_tracker_states(states)

        logger.debug(f"Current tracker state:{current_states}")
>>>>>>> 391f87d9

        rule_keys = self._get_possible_keys(self.lookup[RULES], states)
        predicted_action_name = None
        best_rule_key = ""
        if rule_keys:
            # if there are several rules,
            # it should mean that some rule is a subset of another rule
            # therefore we pick a rule of maximum length
            best_rule_key = max(rule_keys, key=len)
            predicted_action_name = self.lookup[RULES].get(best_rule_key)

        active_loop_name = tracker.active_loop_name
        if active_loop_name:
            # find rules for unhappy path of the loop
            loop_unhappy_keys = self._get_possible_keys(
                self.lookup[RULES_FOR_LOOP_UNHAPPY_PATH], states
            )
            # there could be several unhappy path conditions
            unhappy_path_conditions = [
                self.lookup[RULES_FOR_LOOP_UNHAPPY_PATH].get(key)
                for key in loop_unhappy_keys
            ]

            # Check if a rule that predicted action_listen
            # was applied inside the loop.
            # Rules might not explicitly switch back to the loop.
            # Hence, we have to take care of that.
            predicted_listen_from_general_rule = (
                predicted_action_name == ACTION_LISTEN_NAME
                and not get_active_loop_name(self._rule_key_to_state(best_rule_key)[-1])
            )
            if predicted_listen_from_general_rule:
                if DO_NOT_PREDICT_LOOP_ACTION not in unhappy_path_conditions:
                    # negative rules don't contain a key that corresponds to
                    # the fact that active_loop shouldn't be predicted
                    logger.debug(
                        f"Predicted loop '{active_loop_name}' by overwriting "
                        f"'{ACTION_LISTEN_NAME}' predicted by general rule."
                    )
                    return active_loop_name, LOOP_RULES

                # do not predict anything
                predicted_action_name = None

            if DO_NOT_VALIDATE_LOOP in unhappy_path_conditions:
                logger.debug("Added `FormValidation(False)` event.")
                tracker.update(LoopInterrupted(True))

        if predicted_action_name is not None:
            logger.debug(
                f"There is a rule for the next action '{predicted_action_name}'."
            )
        else:
            logger.debug("There is no applicable rule.")

        # if we didn't predict anything from the rules, then the feature key created
        # from states can be used as an indicator that this state will lead to fallback
        return predicted_action_name, best_rule_key or self._create_feature_key(states)

    def predict_action_probabilities(
        self,
        tracker: DialogueStateTracker,
        domain: Domain,
        interpreter: NaturalLanguageInterpreter,
        **kwargs: Any,
    ) -> Tuple[List[float], Optional[bool]]:
        # user text input is ground truth, so try to predict using it first
        (
            rules_action_name_from_text,
            self._prediction_source,
        ) = self._find_action_from_rules(
            tracker, domain, use_text_for_last_user_input=True
        )

        # Rasa Open Source default actions overrule anything. If users want to achieve
        # the same, they need to write a rule or make sure that their loop rejects
        # accordingly.
        default_action_name = self._find_action_from_default_actions(tracker)

        # text has priority over intents including default,
        # however loop happy path has priority over rules prediction
        if default_action_name and not rules_action_name_from_text:
            self._prediction_source = DEFAULT_RULES
            return self._prediction_result(default_action_name, tracker, domain), False

        # A loop has priority over any other rule except defaults.
        # The rules or any other prediction will be applied only if a loop was rejected.
        # If we are in a loop, and the loop didn't run previously or rejected, we can
        # simply force predict the loop.
        loop_happy_path_action_name = self._find_action_from_loop_happy_path(tracker)
        if loop_happy_path_action_name:
            self._prediction_source = LOOP_RULES
            # this prediction doesn't use user input
            # and happy user input anyhow should be ignored during featurization
            return (
                self._prediction_result(loop_happy_path_action_name, tracker, domain),
                None,
            )

        # predict rules from text first
        if rules_action_name_from_text:
            return (
                self._prediction_result(rules_action_name_from_text, tracker, domain),
                True,
            )

        (
            rules_action_name_from_intent,
            # we want to remember the source even if rules didn't predict any action
            self._prediction_source,
        ) = self._find_action_from_rules(
            tracker, domain, use_text_for_last_user_input=False
        )
        if rules_action_name_from_intent:
            return (
                self._prediction_result(rules_action_name_from_intent, tracker, domain),
                False,
            )

        return self._default_predictions(domain), None

    def _default_predictions(self, domain: Domain) -> List[float]:
        result = super()._default_predictions(domain)

        if self._enable_fallback_prediction:
            result[
                domain.index_for_action(self._fallback_action_name)
            ] = self._core_fallback_threshold
        return result

    def _metadata(self) -> Dict[Text, Any]:
        return {
            "priority": self.priority,
            "lookup": self.lookup,
            "core_fallback_threshold": self._core_fallback_threshold,
            "core_fallback_action_name": self._fallback_action_name,
            "enable_fallback_prediction": self._enable_fallback_prediction,
        }

    @classmethod
    def _metadata_filename(cls) -> Text:
        return "rule_policy.json"<|MERGE_RESOLUTION|>--- conflicted
+++ resolved
@@ -745,7 +745,6 @@
         domain: Domain,
         use_text_for_last_user_input: bool,
     ) -> Tuple[Optional[Text], Optional[Text]]:
-<<<<<<< HEAD
         if (
             use_text_for_last_user_input
             and not tracker.latest_action_name == ACTION_LISTEN_NAME
@@ -757,14 +756,9 @@
             [tracker], domain, use_text_for_last_user_input
         )
         states = tracker_as_states[0]
-        logger.debug(f"Current tracker state: {states}")
-=======
-        tracker_as_states = self.featurizer.prediction_states([tracker], domain)
-        states = tracker_as_states[0]
+
         current_states = self.format_tracker_states(states)
-
         logger.debug(f"Current tracker state:{current_states}")
->>>>>>> 391f87d9
 
         rule_keys = self._get_possible_keys(self.lookup[RULES], states)
         predicted_action_name = None
