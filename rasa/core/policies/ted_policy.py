--- conflicted
+++ resolved
@@ -1015,10 +1015,7 @@
         attribute_name: Text,
         attribute_signature: Dict[Text, List[FeatureSignature]],
     ) -> None:
-<<<<<<< HEAD
-=======
         """Prepares feature processing layers for sentence/sequence-level features."""
->>>>>>> 13a8c5c4
         # Attributes with sequence-level features also have sentence-level features,
         # all these need to be combined and further processed.
         if attribute_name in SEQUENCE_FEATURES_TO_ENCODE:
@@ -1195,8 +1192,6 @@
     def _encode_fake_features_per_attribute(
         self, tf_batch_data: Dict[Text, Dict[Text, List[tf.Tensor]]], attribute: Text
     ) -> Tuple[tf.Tensor, tf.Tensor, tf.Tensor]:
-<<<<<<< HEAD
-=======
         """Returns dummy outputs for fake features of a given attribute.
 
         Needs to match the outputs of `_encode_real_features_per_attribute` in shape
@@ -1216,7 +1211,6 @@
             text_sequence_lengths: Only for `TEXT` attribute, otherwise an empty tensor:
                 Of hape `(combined batch_size & dialogue_length, 1)`, filled with zeros.
         """
->>>>>>> 13a8c5c4
         # we need to create real zero tensors with appropriate batch and dialogue dim
         # because they are passed to dialogue transformer
         attribute_mask = tf_batch_data[attribute][MASK][0]
