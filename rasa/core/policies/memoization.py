--- conflicted
+++ resolved
@@ -192,15 +192,11 @@
         return self._recall_states(states)
 
     def predict_action_probabilities(
-<<<<<<< HEAD
-        self, tracker: DialogueStateTracker, domain: Domain,
-=======
         self,
         tracker: DialogueStateTracker,
         domain: Domain,
         interpreter: NaturalLanguageInterpreter = RegexInterpreter(),
         **kwargs: Any,
->>>>>>> 4830308f
     ) -> List[float]:
         """Predicts the next action the bot should take after seeing the tracker.
 
