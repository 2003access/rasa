import dataclasses
import logging
from pathlib import Path
from typing import Any, List, Optional, Text, Dict, Type

import numpy as np
import tensorflow as tf

import rasa.utils.common
from rasa.engine.graph import ExecutionContext
from rasa.engine.recipes.default_recipe import DefaultV1Recipe
from rasa.engine.storage.resource import Resource
from rasa.engine.storage.storage import ModelStorage
from rasa.nlu.classifiers import LABEL_RANKING_LENGTH
from rasa.shared.nlu.training_data.features import Features
from rasa.shared.core.domain import Domain
from rasa.shared.core.trackers import DialogueStateTracker
from rasa.shared.core.constants import SLOTS, ACTIVE_LOOP, ACTION_UNLIKELY_INTENT_NAME
from rasa.shared.core.events import UserUttered, ActionExecuted
from rasa.shared.nlu.constants import (
    INTENT,
    TEXT,
    ENTITIES,
    ACTION_NAME,
    SPLIT_ENTITIES_BY_COMMA,
    SPLIT_ENTITIES_BY_COMMA_DEFAULT_VALUE,
)
from rasa.nlu.extractors.extractor import EntityTagSpec
from rasa.core.featurizers.precomputation import MessageContainerForCoreFeaturization
from rasa.core.featurizers.tracker_featurizers import TrackerFeaturizer
from rasa.core.featurizers.tracker_featurizers import IntentMaxHistoryTrackerFeaturizer
from rasa.core.featurizers.single_state_featurizer import (
    IntentTokenizerSingleStateFeaturizer,
)
from rasa.shared.core.generator import TrackerWithCachedStates
from rasa.core.constants import (
    DIALOGUE,
    POLICY_MAX_HISTORY,
    POLICY_PRIORITY,
    UNLIKELY_INTENT_POLICY_PRIORITY,
)
from rasa.core.policies.policy import PolicyPrediction
from rasa.core.policies.ted_policy import (
    LABEL_KEY,
    LABEL_SUB_KEY,
    TEDPolicy,
    TED,
    SEQUENCE_LENGTH,
    SEQUENCE,
    PREDICTION_FEATURES,
)
from rasa.utils import train_utils
from rasa.utils.tensorflow.models import RasaModel
from rasa.utils.tensorflow.constants import (
    LABEL,
    DENSE_DIMENSION,
    ENCODING_DIMENSION,
    UNIDIRECTIONAL_ENCODER,
    TRANSFORMER_SIZE,
    NUM_TRANSFORMER_LAYERS,
    NUM_HEADS,
    BATCH_SIZES,
    BATCH_STRATEGY,
    EPOCHS,
    RANDOM_SEED,
    RANKING_LENGTH,
    LOSS_TYPE,
    SIMILARITY_TYPE,
    NUM_NEG,
    EVAL_NUM_EXAMPLES,
    EVAL_NUM_EPOCHS,
    REGULARIZATION_CONSTANT,
    SCALE_LOSS,
    EMBEDDING_DIMENSION,
    DROP_RATE_DIALOGUE,
    DROP_RATE_LABEL,
    DROP_RATE,
    DROP_RATE_ATTENTION,
    CONNECTION_DENSITY,
    KEY_RELATIVE_ATTENTION,
    VALUE_RELATIVE_ATTENTION,
    MAX_RELATIVE_POSITION,
    INNER,
    BALANCED,
    TENSORBOARD_LOG_DIR,
    TENSORBOARD_LOG_LEVEL,
    CHECKPOINT_MODEL,
    FEATURIZERS,
    ENTITY_RECOGNITION,
    IGNORE_INTENTS_LIST,
    BILOU_FLAG,
    LEARNING_RATE,
    CROSS_ENTROPY,
    SPARSE_INPUT_DROPOUT,
    DENSE_INPUT_DROPOUT,
    MASKED_LM,
    HIDDEN_LAYERS_SIZES,
    CONCAT_DIMENSION,
    TOLERANCE,
    LABEL_PAD_ID,
    POSITIVE_SCORES_KEY,
    NEGATIVE_SCORES_KEY,
<<<<<<< HEAD
    RANKING_KEY,
    SCORE_KEY,
    THRESHOLD_KEY,
    SEVERITY_KEY,
    QUERY_INTENT_KEY,
    NAME,
    USE_GPU,
=======
>>>>>>> 8a18d62f
)
from rasa.utils.tensorflow import layers
from rasa.utils.tensorflow.model_data import RasaModelData, FeatureArray, Data

import rasa.utils.io as io_utils
from rasa.core.exceptions import RasaCoreException
from rasa.shared.utils import common


@dataclasses.dataclass
class RankingCandidateMetadata:
    """Dataclass to represent metada for a candidate intent."""

    name: Text
    score: float
    threshold: Optional[float]
    severity: Optional[float]


@dataclasses.dataclass
class UnexpecTEDIntentPolicyMetadata:
    """Dataclass to represent policy metadata."""

    query_intent: RankingCandidateMetadata
    ranking: List[RankingCandidateMetadata]


logger = logging.getLogger(__name__)


@DefaultV1Recipe.register(
    DefaultV1Recipe.ComponentType.POLICY_WITH_END_TO_END_SUPPORT, is_trainable=True
)
class UnexpecTEDIntentPolicy(TEDPolicy):
    """`UnexpecTEDIntentPolicy` has the same model architecture as `TEDPolicy`.

    The difference is at a task level.
    Instead of predicting the next probable action, this policy
    predicts whether the last predicted intent is a likely intent
    according to the training stories and conversation context.
    """

    @staticmethod
    def get_default_config() -> Dict[Text, Any]:
        """Returns the default config (see parent class for full docstring)."""
        return {
            # ## Architecture of the used neural network
            # Hidden layer sizes for layers before the embedding layers for user message
            # and labels.
            # The number of hidden layers is equal to the length
            # of the corresponding list.
            HIDDEN_LAYERS_SIZES: {TEXT: []},
            # Dense dimension to use for sparse features.
            DENSE_DIMENSION: {
                TEXT: 128,
                INTENT: 20,
                ACTION_NAME: 20,
                ENTITIES: 20,
                SLOTS: 20,
                ACTIVE_LOOP: 20,
                f"{LABEL}_{INTENT}": 20,
            },
            # Default dimension to use for concatenating sequence and sentence features.
            CONCAT_DIMENSION: {TEXT: 128},
            # Dimension size of embedding vectors before
            # the dialogue transformer encoder.
            ENCODING_DIMENSION: 50,
            # Number of units in transformer encoders
            TRANSFORMER_SIZE: {TEXT: 128, DIALOGUE: 128},
            # Number of layers in transformer encoders
            NUM_TRANSFORMER_LAYERS: {TEXT: 1, DIALOGUE: 1},
            # Number of attention heads in transformer
            NUM_HEADS: 4,
            # If 'True' use key relative embeddings in attention
            KEY_RELATIVE_ATTENTION: False,
            # If 'True' use value relative embeddings in attention
            VALUE_RELATIVE_ATTENTION: False,
            # Max position for relative embeddings. Only in effect
            # if key- or value relative attention are turned on
            MAX_RELATIVE_POSITION: 5,
            # Use a unidirectional or bidirectional encoder
            # for `text`, `action_text`, and `label_action_text`.
            UNIDIRECTIONAL_ENCODER: False,
            # ## Training parameters
            # Initial and final batch sizes:
            # Batch size will be linearly increased for each epoch.
            BATCH_SIZES: [64, 256],
            # Strategy used when creating batches.
            # Can be either 'sequence' or 'balanced'.
            BATCH_STRATEGY: BALANCED,
            # Number of epochs to train
            EPOCHS: 1,
            # Set random seed to any 'int' to get reproducible results
            RANDOM_SEED: None,
            # Initial learning rate for the optimizer
            LEARNING_RATE: 0.001,
            # ## Parameters for embeddings
            # Dimension size of embedding vectors
            EMBEDDING_DIMENSION: 20,
            # The number of incorrect labels. The algorithm will minimize
            # their similarity to the user input during training.
            NUM_NEG: 20,
            # Number of intents to store in ranking key of predicted action metadata.
            # Set this to `0` to include all intents.
            RANKING_LENGTH: LABEL_RANKING_LENGTH,
            # If 'True' scale loss inverse proportionally to the confidence
            # of the correct prediction
            SCALE_LOSS: True,
            # ## Regularization parameters
            # The scale of regularization
            REGULARIZATION_CONSTANT: 0.001,
            # Dropout rate for embedding layers of dialogue features.
            DROP_RATE_DIALOGUE: 0.1,
            # Dropout rate for embedding layers of utterance level features.
            DROP_RATE: 0.0,
            # Dropout rate for embedding layers of label, e.g. action, features.
            DROP_RATE_LABEL: 0.0,
            # Dropout rate for attention.
            DROP_RATE_ATTENTION: 0.0,
            # Fraction of trainable weights in internal layers.
            CONNECTION_DENSITY: 0.2,
            # If 'True' apply dropout to sparse input tensors
            SPARSE_INPUT_DROPOUT: True,
            # If 'True' apply dropout to dense input tensors
            DENSE_INPUT_DROPOUT: True,
            # If 'True' random tokens of the input message will be masked.
            # Since there is no related loss term used inside TED, the masking
            # effectively becomes just input dropout applied to the text of user
            # utterances.
            MASKED_LM: False,
            # ## Evaluation parameters
            # How often calculate validation accuracy.
            # Small values may hurt performance, e.g. model accuracy.
            EVAL_NUM_EPOCHS: 20,
            # How many examples to use for hold out validation set
            # Large values may hurt performance, e.g. model accuracy.
            EVAL_NUM_EXAMPLES: 0,
            # If you want to use tensorboard to visualize training and validation
            # metrics, set this option to a valid output directory.
            TENSORBOARD_LOG_DIR: None,
            # Define when training metrics for tensorboard should be logged.
            # Either after every epoch or for every training step.
            # Valid values: 'epoch' and 'batch'
            TENSORBOARD_LOG_LEVEL: "epoch",
            # Perform model checkpointing
            CHECKPOINT_MODEL: False,
            # Specify what features to use as sequence and sentence features.
            # By default all features in the pipeline are used.
            FEATURIZERS: [],
            # List of intents to ignore for `action_unlikely_intent` prediction.
            IGNORE_INTENTS_LIST: [],
            # Tolerance for prediction of `action_unlikely_intent`.
            # For each intent, the tolerance is the percentage of
            # negative training instances (trackers for which
            # the corresponding intent is not the correct label) that
            # would be ignored by `UnexpecTEDIntentPolicy`. This is converted
            # into a similarity threshold by identifying the similarity
            # score for the (1 - tolerance) percentile of negative
            # examples. Any tracker with a similarity score below this
            # threshold will trigger an `action_unlikely_intent`.
            # Higher values of `tolerance` means the policy is more
            # "tolerant" to surprising paths in conversations and
            # hence will result in lesser number of `action_unlikely_intent`
            # triggers. Acceptable values are between 0.0 and 1.0 (inclusive).
            TOLERANCE: 0.0,
            # Split entities by comma, this makes sense e.g. for a list of
            # ingredients in a recipe, but it doesn't make sense for the parts of
            # an address
            SPLIT_ENTITIES_BY_COMMA: SPLIT_ENTITIES_BY_COMMA_DEFAULT_VALUE,
            # Type of similarity measure to use, either 'auto' or 'cosine' or 'inner'.
            SIMILARITY_TYPE: INNER,
            # If set to true, entities are predicted in user utterances.
            ENTITY_RECOGNITION: False,
            # 'BILOU_flag' determines whether to use BILOU tagging or not.
            # If set to 'True' labelling is more rigorous, however more
            # examples per entity are required.
            # Rule of thumb: you should have more than 100 examples per entity.
            BILOU_FLAG: False,
            # The type of the loss function, either 'cross_entropy' or 'margin'.
            LOSS_TYPE: CROSS_ENTROPY,
            # Determines the importance of policies, higher values take precedence
            POLICY_PRIORITY: UNLIKELY_INTENT_POLICY_PRIORITY,
            USE_GPU: True,
        }

    def __init__(
        self,
        config: Dict[Text, Any],
        model_storage: ModelStorage,
        resource: Resource,
        execution_context: ExecutionContext,
        model: Optional[RasaModel] = None,
        featurizer: Optional[TrackerFeaturizer] = None,
        fake_features: Optional[Dict[Text, List[Features]]] = None,
        entity_tag_specs: Optional[List[EntityTagSpec]] = None,
        label_quantiles: Optional[Dict[int, List[float]]] = None,
    ):
        """Declares instance variables with default values."""
        # Set all invalid / non configurable parameters
        config[ENTITY_RECOGNITION] = False
        config[BILOU_FLAG] = False
        config[SIMILARITY_TYPE] = INNER
        config[LOSS_TYPE] = CROSS_ENTROPY
        self.config = config

        super().__init__(
            self.config,
            model_storage,
            resource,
            execution_context,
            model,
            featurizer,
            fake_features,
            entity_tag_specs,
        )

        self.label_quantiles = label_quantiles or {}
        self.label_thresholds = (
            self._pick_thresholds(self.label_quantiles, self.config[TOLERANCE])
            if self.label_quantiles
            else {}
        )
        self.ignore_intent_list = self.config[IGNORE_INTENTS_LIST]

        common.mark_as_experimental_feature("UnexpecTED Intent Policy")

    def _standard_featurizer(self) -> IntentMaxHistoryTrackerFeaturizer:
        return IntentMaxHistoryTrackerFeaturizer(
            IntentTokenizerSingleStateFeaturizer(),
            max_history=self.config.get(POLICY_MAX_HISTORY),
        )

    @staticmethod
    def model_class() -> Type["IntentTED"]:
        """Gets the class of the model architecture to be used by the policy.

        Returns:
            Required class.
        """
        return IntentTED

    def _auto_update_configuration(self) -> None:
        self.config = train_utils.update_evaluation_parameters(self.config)

    @classmethod
    def _metadata_filename(cls) -> Optional[Text]:
        return "unexpected_intent_policy"

    def _assemble_label_data(
        self, attribute_data: Data, domain: Domain
    ) -> RasaModelData:
        """Constructs data regarding labels to be fed to the model.

        The resultant model data should contain the keys `label_intent`, `label`.
        `label_intent` will contain the sequence, sentence and mask features
        for all intent labels and `label` will contain the numerical label ids.

        Args:
            attribute_data: Feature data for all intent labels.
            domain: Domain of the assistant.

        Returns:
            Features of labels ready to be fed to the model.
        """
        label_data = RasaModelData()
        label_data.add_data(attribute_data, key_prefix=f"{LABEL_KEY}_")
        label_data.add_lengths(
            f"{LABEL}_{INTENT}", SEQUENCE_LENGTH, f"{LABEL}_{INTENT}", SEQUENCE
        )
        label_ids = np.arange(len(domain.intents))
        label_data.add_features(
            LABEL_KEY,
            LABEL_SUB_KEY,
            [FeatureArray(np.expand_dims(label_ids, -1), number_of_dimensions=2)],
        )
        return label_data

    @staticmethod
    def _prepare_data_for_prediction(model_data: RasaModelData) -> RasaModelData:
        """Transforms training model data to data usable for making model predictions.

        Transformation involves filtering out all features which
        are not useful at prediction time. This is important
        because the prediction signature will not contain these
        attributes and hence prediction will break.

        Args:
            model_data: Data used during model training.

        Returns:
            Transformed data usable for making predictions.
        """
        filtered_data: Dict[Text, Dict[Text, Any]] = {
            key: features
            for key, features in model_data.data.items()
            if key in PREDICTION_FEATURES
        }
        return RasaModelData(data=filtered_data)

    def compute_label_quantiles_post_training(
        self, model_data: RasaModelData, label_ids: np.ndarray
    ) -> None:
        """Computes quantile scores for prediction of `action_unlikely_intent`.

        Multiple quantiles are computed for each label
        so that an appropriate threshold can be picked at
        inference time according to the `tolerance` value specified.

        Args:
            model_data: Data used for training the model.
            label_ids: Numerical IDs of labels for each data point used during training.
        """
        # `model_data` contains data attributes like `label` which were
        # used during training. These attributes are not present in
        # the `predict_data_signature`. Prediction through the model
        # will break if `model_data` is passed as it is through the model.
        # Hence, we first filter out the attributes inside `model_data`
        # to keep only those which should be present during prediction.
        model_prediction_data = self._prepare_data_for_prediction(model_data)
        prediction_scores = (
            self.model.run_bulk_inference(model_prediction_data)
            if self.model is not None
            else {}
        )
        label_id_scores = self._collect_label_id_grouped_scores(
            prediction_scores, label_ids
        )
        # For each label id, compute multiple quantile scores.
        # These quantile scores can be looked up during inference
        # to select a specific threshold according to the `tolerance`
        # value specified in the configuration.
        self.label_quantiles = self._compute_label_quantiles(label_id_scores)

    @staticmethod
    def _get_trackers_for_training(
        trackers: List[TrackerWithCachedStates],
    ) -> List[TrackerWithCachedStates]:
        """Filters out the list of trackers which should not be used for training.

        `UnexpecTEDIntentPolicy` cannot be trained on trackers with:
        1. `UserUttered` events with no intent.
        2. `ActionExecuted` events with no action_name.

        Trackers with such events are filtered out.

        Args:
            trackers: All trackers available for training.

        Returns:
            Trackers which should be used for training.
        """
        trackers_for_training = []
        for tracker in trackers:
            tracker_compatible = True
            for event in tracker.applied_events():
                if (isinstance(event, UserUttered) and event.intent_name is None) or (
                    isinstance(event, ActionExecuted) and event.action_name is None
                ):
                    tracker_compatible = False
                    break
            if tracker_compatible:
                trackers_for_training.append(tracker)
        return trackers_for_training

    def run_training(
        self, model_data: RasaModelData, label_ids: Optional[np.ndarray] = None
    ) -> None:
        """Feeds the featurized training data to the model.

        Args:
            model_data: Featurized training data.
            label_ids: Label ids corresponding to the data points in `model_data`.

        Raises:
            `RasaCoreException` if `label_ids` is None as it's needed for
                running post training procedures.
        """
        if label_ids is None:
            raise RasaCoreException(
                f"Incorrect usage of `run_training` "
                f"method of `{self.__class__.__name__}`."
                f"`label_ids` cannot be left to `None`."
            )
        super().run_training(model_data, label_ids)
        self.compute_label_quantiles_post_training(model_data, label_ids)

    def _collect_action_metadata(
        self, domain: Domain, similarities: np.array, query_intent: Text
    ) -> UnexpecTEDIntentPolicyMetadata:
        """Collects metadata to be attached to the predicted action.

        Metadata schema looks like this:

        {
            "query_intent": <metadata of intent that was queried>,
            "ranking": <sorted list of metadata corresponding to all intents
                        (truncated by `ranking_length` parameter)
                        It also includes the `query_intent`.
                        Sorting is based on predicted similarities.>
        }

        Each metadata dictionary looks like this:

        {
            "name": <name of intent>,
            "score": <predicted similarity score>,
            "threshold": <threshold used for intent>,
            "severity": <numerical difference between threshold and score>
        }

        Args:
            domain: Domain of the assistant.
            similarities: Predicted similarities for each intent.
            query_intent: Name of intent queried in this round of inference.

        Returns:
            Metadata to be attached.
        """
        query_intent_index = domain.intents.index(query_intent)

        def _compile_metadata_for_label(
            label_name: Text, similarity_score: float, threshold: Optional[float]
        ) -> RankingCandidateMetadata:
            severity = float(threshold - similarity_score) if threshold else None
            return RankingCandidateMetadata(
                label_name,
                float(similarity_score),
                float(threshold) if threshold else None,
                severity,
            )

        query_intent_metadata = _compile_metadata_for_label(
            query_intent,
            similarities[0][domain.intents.index(query_intent)],
            self.label_thresholds.get(query_intent_index),
        )

        # Ranking in descending order of predicted similarities
        sorted_similarities = sorted(
            [(index, similarity) for index, similarity in enumerate(similarities[0])],
            key=lambda x: -x[1],
        )

        if self.config[RANKING_LENGTH] > 0:
            sorted_similarities = sorted_similarities[: self.config[RANKING_LENGTH]]

        ranking_metadata = [
            _compile_metadata_for_label(
                domain.intents[intent_index],
                similarity,
                self.label_thresholds.get(intent_index),
            )
            for intent_index, similarity in sorted_similarities
        ]

        return UnexpecTEDIntentPolicyMetadata(query_intent_metadata, ranking_metadata)

    def predict_action_probabilities(
        self,
        tracker: DialogueStateTracker,
        domain: Domain,
        rule_only_data: Optional[Dict[Text, Any]] = None,
        precomputations: Optional[MessageContainerForCoreFeaturization] = None,
        **kwargs: Any,
    ) -> PolicyPrediction:
        """Predicts the next action the bot should take after seeing the tracker.

        Args:
            tracker: Tracker containing past conversation events.
            domain: Domain of the assistant.
            rule_only_data: Slots and loops which are specific to rules and hence
                should be ignored by this policy.
            precomputations: Contains precomputed features and attributes.

        Returns:
             The policy's prediction (e.g. the probabilities for the actions).
        """
        if self.model is None:
            return self._prediction(self._default_predictions(domain))

        # Prediction through the policy is skipped if:
        # 1. If the tracker does not contain any event of type `UserUttered`
        #    till now or the intent of such event is not in domain.
        # 2. There is at least one event of type `ActionExecuted`
        #    after the last `UserUttered` event.
        if self._should_skip_prediction(tracker, domain):
            logger.debug(
                f"Skipping predictions for {self.__class__.__name__} "
                f"as either there is no event of type `UserUttered`, "
                f"event's intent is new and not in domain or "
                f"there is an event of type `ActionExecuted` after "
                f"the last `UserUttered`."
            )
            return self._prediction(self._default_predictions(domain))

        # create model data from tracker
        tracker_state_features = self._featurize_for_prediction(
            tracker, domain, precomputations, rule_only_data=rule_only_data
        )

        model_data = self._create_model_data(tracker_state_features)
        output = self.model.run_inference(model_data)

        # take the last prediction in the sequence
        all_similarities: np.ndarray = output["similarities"]
        sequence_similarities = all_similarities[:, -1, :]

        # Check for unlikely intent
        last_user_uttered_event = tracker.get_last_event_for(UserUttered)
        query_intent = (
            last_user_uttered_event.intent_name
            if last_user_uttered_event is not None
            else ""
        )
        is_unlikely_intent = self._check_unlikely_intent(
            domain, sequence_similarities, query_intent
        )

        confidences = list(np.zeros(domain.num_actions))

        if is_unlikely_intent:
            confidences[domain.index_for_action(ACTION_UNLIKELY_INTENT_NAME)] = 1.0

        return self._prediction(
            confidences,
            action_metadata=dataclasses.asdict(
                self._collect_action_metadata(
                    domain, sequence_similarities, query_intent
                )
            ),
        )

    @staticmethod
    def _should_skip_prediction(tracker: DialogueStateTracker, domain: Domain) -> bool:
        """Checks if the policy should skip making a prediction.

        A prediction can be skipped if:
            1. There is no event of type `UserUttered` in the tracker.
            2. If the `UserUttered` event's intent is new and not in domain
                (a new intent can be created from rasa interactive and not placed in
                domain yet)
            3. There is an event of type `ActionExecuted` after the last
                `UserUttered` event. This is to prevent the dialogue manager
                from getting stuck in a prediction loop.
                For example, if the last `ActionExecuted` event
                contained `action_unlikely_intent` predicted by
                `UnexpecTEDIntentPolicy` and
                if `UnexpecTEDIntentPolicy` runs inference
                on the same tracker, it will predict `action_unlikely_intent`
                again which would make the dialogue manager get stuck in a
                prediction loop.

        Returns:
            Whether prediction should be skipped.
        """
        applied_events = tracker.applied_events()

        for event in reversed(applied_events):
            if isinstance(event, ActionExecuted):
                return True
            elif isinstance(event, UserUttered):
                if event.intent_name not in domain.intents:
                    return True
                return False
        # No event of type `ActionExecuted` and `UserUttered` means
        # that there is nothing for `UnexpecTEDIntentPolicy` to predict on.
        return True

    def _should_check_for_intent(self, intent: Text, domain: Domain) -> bool:
        """Checks if the intent should raise `action_unlikely_intent`.

        Args:
            intent: Intent to be queried.
            domain: Domain of the assistant.

        Returns:
            Whether intent should raise `action_unlikely_intent` or not.
        """
        if domain.intents.index(intent) not in self.label_thresholds:
            # This means the intent was never present in a story
            logger.debug(
                f"Query intent index {domain.intents.index(intent)} not "
                f"found in label thresholds - {self.label_thresholds}. "
                f"Check for `{ACTION_UNLIKELY_INTENT_NAME}` prediction will be skipped."
            )
            return False
        if intent in self.config[IGNORE_INTENTS_LIST]:
            logger.debug(
                f"Query intent `{intent}` found in "
                f"`{IGNORE_INTENTS_LIST}={self.config[IGNORE_INTENTS_LIST]}`. "
                f"Check for `{ACTION_UNLIKELY_INTENT_NAME}` prediction will be skipped."
            )
            return False

        return True

    def _check_unlikely_intent(
        self, domain: Domain, similarities: np.array, query_intent: Text
    ) -> bool:
        """Checks if the query intent is probable according to model's predictions.

        If the similarity prediction for the intent
        is lower than the threshold calculated for that
        intent during training, the corresponding user
        intent is unlikely.

        Args:
            domain: Domain of the assistant.
            similarities: Predicted similarities for all intents.
            query_intent: Intent to be queried.

        Returns:
            Whether query intent is likely or not.
        """
        logger.debug(f"Querying for intent `{query_intent}`.")

        if not self._should_check_for_intent(query_intent, domain):
            return False

        predicted_intent_scores = {
            index: similarities[0][index] for index, intent in enumerate(domain.intents)
        }
        sorted_intent_scores = sorted(
            [
                (domain.intents[label_index], score)
                for label_index, score in predicted_intent_scores.items()
            ],
            key=lambda x: x[1],
        )
        query_intent_id = domain.intents.index(query_intent)
        query_intent_similarity = similarities[0][query_intent_id]
        highest_likely_intent_id = domain.intents.index(sorted_intent_scores[-1][0])

        logger.debug(
            f"Score for intent `{query_intent}` is "
            f"`{query_intent_similarity}`, while "
            f"threshold is `{self.label_thresholds[query_intent_id]}`."
        )
        logger.debug(
            f"Top 5 intents (in ascending order) that "
            f"are likely here are: `{sorted_intent_scores[-5:]}`."
        )

        # If score for query intent is below threshold and
        # the query intent is not the top likely intent
        if (
            query_intent_similarity < self.label_thresholds[query_intent_id]
            and query_intent_id != highest_likely_intent_id
        ):
            logger.debug(
                f"Intent `{query_intent}-{query_intent_id}` unlikely to occur here."
            )
            return True

        return False

    @staticmethod
    def _collect_label_id_grouped_scores(
        output_scores: Dict[Text, np.ndarray], label_ids: np.ndarray
    ) -> Dict[int, Dict[Text, List[float]]]:
        """Collects similarities predicted for each label id.

        For each `label_id`, we collect similarity scores across
        all trackers and categorize them into two buckets:
            1. Similarity scores when `label_id` is the correct label.
            2. Similarity scores when `label_id` is the wrong label.

        Args:
            output_scores: Model's predictions for each data point.
            label_ids: Numerical IDs of labels for each data point.

        Returns:
            Both buckets of similarity scores grouped by each unique label id.
        """
        unique_label_ids = np.unique(label_ids).tolist()
        if LABEL_PAD_ID in unique_label_ids:
            unique_label_ids.remove(LABEL_PAD_ID)

        label_id_scores: Dict[int, Dict[Text, List[float]]] = {
            label_id: {POSITIVE_SCORES_KEY: [], NEGATIVE_SCORES_KEY: []}
            for label_id in unique_label_ids
        }

        for index, all_pos_labels in enumerate(label_ids):

            for candidate_label_id in unique_label_ids:
                if candidate_label_id in all_pos_labels:
                    label_id_scores[candidate_label_id][POSITIVE_SCORES_KEY].append(
                        output_scores["similarities"][index, 0, candidate_label_id]
                    )
                else:
                    label_id_scores[candidate_label_id][NEGATIVE_SCORES_KEY].append(
                        output_scores["similarities"][index, 0, candidate_label_id]
                    )

        return label_id_scores

    @staticmethod
    def _compute_label_quantiles(
        label_id_scores: Dict[int, Dict[Text, List[float]]]
    ) -> Dict[int, List[float]]:
        """Computes multiple quantiles for each label id.

        The quantiles are computed over the negative scores
        collected for each label id. However, no quantile score
        can be greater than the minimum positive score collected
        for the corresponding label id.

        Args:
            label_id_scores: Scores collected for each label id
                over positive and negative trackers.

        Returns:
            Computed quantiles for each label id.
        """
        label_quantiles = {}

        quantile_indices = [
            1 - tolerance_value / 100.0 for tolerance_value in range(0, 100, 5)
        ]
        for label_id, prediction_scores in label_id_scores.items():
            positive_scores, negative_scores = (
                prediction_scores[POSITIVE_SCORES_KEY],
                prediction_scores[NEGATIVE_SCORES_KEY],
            )
            minimum_positive_score = min(positive_scores)
            if negative_scores:
                quantile_values = np.quantile(
                    negative_scores, quantile_indices, interpolation="lower"
                )
                label_quantiles[label_id] = [
                    min(minimum_positive_score, value) for value in quantile_values
                ]
            else:
                label_quantiles[label_id] = [minimum_positive_score] * len(
                    quantile_indices
                )

        return label_quantiles

    @staticmethod
    def _pick_thresholds(
        label_quantiles: Dict[int, List[float]], tolerance: float
    ) -> Dict[int, float]:
        """Computes a threshold for each label id.

        Uses tolerance which is the percentage of negative
        trackers for which predicted score should be equal
        to or above the threshold.

        Args:
            label_quantiles: Quantiles computed for each label id
            tolerance: Specified tolerance value from the configuration.

        Returns:
            Computed thresholds
        """
        label_thresholds = {}
        for label_id in label_quantiles:
            num_thresholds = len(label_quantiles[label_id])
            label_thresholds[label_id] = label_quantiles[label_id][
                min(int(tolerance * num_thresholds), num_thresholds - 1)
            ]
        return label_thresholds

    def persist_model_utilities(self, model_path: Path) -> None:
        """Persists model's utility attributes like model weights, etc.

        Args:
            model_path: Path where model is to be persisted
        """
        super().persist_model_utilities(model_path)
        io_utils.pickle_dump(
            model_path / f"{self._metadata_filename()}.label_quantiles.pkl",
            self.label_quantiles,
        )

    @classmethod
    def _load_model_utilities(cls, model_path: Path) -> Dict[Text, Any]:
        """Loads model's utility attributes.

        Args:
            model_path: Path where model is to be persisted.
        """
        model_utilties = super()._load_model_utilities(model_path)
        label_quantiles = io_utils.pickle_load(
            model_path / f"{cls._metadata_filename()}.label_quantiles.pkl"
        )
        model_utilties.update({"label_quantiles": label_quantiles})
        return model_utilties

    @classmethod
    def _update_loaded_params(cls, meta: Dict[Text, Any]) -> Dict[Text, Any]:
        meta = rasa.utils.common.override_defaults(cls.get_default_config(), meta)
        return meta

    @classmethod
    def _load_policy_with_model(
        cls,
        config: Dict[Text, Any],
        model_storage: ModelStorage,
        resource: Resource,
        execution_context: ExecutionContext,
        featurizer: TrackerFeaturizer,
        model: "IntentTED",
        model_utilities: Dict[Text, Any],
    ) -> "UnexpecTEDIntentPolicy":
        return cls(
            config,
            model_storage,
            resource,
            execution_context,
            model=model,
            featurizer=featurizer,
            fake_features=model_utilities["fake_features"],
            entity_tag_specs=model_utilities["entity_tag_specs"],
            label_quantiles=model_utilities["label_quantiles"],
        )


class IntentTED(TED):
    """Follows TED's model architecture from https://arxiv.org/abs/1910.00486.

    However, it has been re-purposed to predict multiple
    labels (intents) instead of a single label (action).
    """

    def _prepare_dot_product_loss(
        self, name: Text, scale_loss: bool, prefix: Text = "loss"
    ) -> None:
        self._tf_layers[f"{prefix}.{name}"] = self.dot_product_loss_layer(
            self.config[NUM_NEG],
            scale_loss,
            similarity_type=self.config[SIMILARITY_TYPE],
        )

    @property
    def dot_product_loss_layer(self) -> tf.keras.layers.Layer:
        """Returns the dot-product loss layer to use.

        Multiple intents can be valid simultaneously, so `IntentTED` uses the
        `MultiLabelDotProductLoss`.

        Returns:
            The loss layer that is used by `_prepare_dot_product_loss`.
        """
        return layers.MultiLabelDotProductLoss

    @staticmethod
    def _get_labels_embed(
        label_ids: tf.Tensor, all_labels_embed: tf.Tensor
    ) -> tf.Tensor:
        # instead of processing labels again, gather embeddings from
        # all_labels_embed using label ids

        indices = tf.cast(label_ids[:, :, 0], tf.int32)

        # Find padding indices. They should have a value equal to `LABEL_PAD_ID`
        padding_indices = tf.where(tf.equal(indices, LABEL_PAD_ID))

        # Create a tensor of values with sign opposite to `LABEL_PAD_ID` which
        # will serve as updates to original `indices`
        updates_to_indices = (
            tf.ones((tf.shape(padding_indices)[0]), dtype=tf.int32) * -1 * LABEL_PAD_ID
        )

        # Add the updates tensor to indices with padding.
        # So, effectively all indices with `LABEL_PAD_ID=-1`
        # become 0 because updates contain 1s.
        # This is fine because we don't change the original non-padding label
        # indices but only make the padding indices 'compatible'
        # for the `tf.gather` op below.
        indices_to_gather = tf.cast(
            tf.tensor_scatter_nd_add(indices, padding_indices, updates_to_indices),
            tf.int32,
        )

        labels_embed = tf.gather(all_labels_embed, indices_to_gather)

        return labels_embed

    def run_bulk_inference(self, model_data: RasaModelData) -> Dict[Text, np.ndarray]:
        """Computes model's predictions for input data.

        Args:
            model_data: Data to be passed as input

        Returns:
            Predictions for the input data.
        """
        self._training = False

        batch_size = (
            self.config[BATCH_SIZES]
            if isinstance(self.config[BATCH_SIZES], int)
            else self.config[BATCH_SIZES][0]
        )

        return self.run_inference(
            model_data, batch_size=batch_size, output_keys_expected=["similarities"]
        )<|MERGE_RESOLUTION|>--- conflicted
+++ resolved
@@ -5,7 +5,7 @@
 
 import numpy as np
 import tensorflow as tf
-
+rasa/core/policies/unexpected_intent_policy.py
 import rasa.utils.common
 from rasa.engine.graph import ExecutionContext
 from rasa.engine.recipes.default_recipe import DefaultV1Recipe
@@ -100,16 +100,7 @@
     LABEL_PAD_ID,
     POSITIVE_SCORES_KEY,
     NEGATIVE_SCORES_KEY,
-<<<<<<< HEAD
-    RANKING_KEY,
-    SCORE_KEY,
-    THRESHOLD_KEY,
-    SEVERITY_KEY,
-    QUERY_INTENT_KEY,
-    NAME,
     USE_GPU,
-=======
->>>>>>> 8a18d62f
 )
 from rasa.utils.tensorflow import layers
 from rasa.utils.tensorflow.model_data import RasaModelData, FeatureArray, Data
