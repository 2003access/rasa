--- conflicted
+++ resolved
@@ -224,11 +224,7 @@
 
     rasa.utils.common.update_sanic_log_level(log_file)
     app.run(
-<<<<<<< HEAD
-        host=DEFAULT_SERVER_HOST,
-=======
         host=interface,
->>>>>>> b09170c9
         port=port,
         ssl=ssl_context,
         backlog=int(os.environ.get(ENV_SANIC_BACKLOG, "100")),
