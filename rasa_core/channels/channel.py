from __future__ import absolute_import
from __future__ import division
from __future__ import print_function
from __future__ import unicode_literals

import json
from multiprocessing import Queue
from threading import Thread
from time import sleep

from rasa_core import utils
from typing import Text, List, Dict, Any, Optional, Callable, Iterable
from flask import Blueprint, jsonify, request, Flask, Response

try:
    from urlparse import urljoin
except ImportError:
    from urllib.parse import urljoin


class UserMessage(object):
    """Represents an incoming message.

     Includes the channel the responses should be sent to."""

    DEFAULT_SENDER_ID = "default"

    def __init__(self,
                 text,  # type: Optional[Text]
                 output_channel=None,  # type: Optional[OutputChannel]
                 sender_id=None,  # type: Text
                 parse_data=None   # type: Dict[Text, Any]
                 ):
        # type: (...) -> None

        self.text = text

        if output_channel is not None:
            self.output_channel = output_channel
        else:
            self.output_channel = CollectingOutputChannel()

        if sender_id is not None:
            self.sender_id = sender_id
        else:
            self.sender_id = self.DEFAULT_SENDER_ID

        self.parse_data = parse_data


# TODO: TB - ensure backward compatibility with old webhooks
def register_blueprints(input_channels, app, on_new_message, route):
    # type: (List[InputChannel], Flask, Callable[[UserMessage], None]) -> None

    for channel in input_channels:
        p = urljoin(route, channel.url_prefix())
        app.register_blueprint(channel.blueprint(on_new_message), url_prefix=p)


class InputChannel(object):

    @classmethod
    def name(cls):
        raise NotImplementedError("Every input channel needs a name to "
                                  "identify it.")

<<<<<<< HEAD
    def url_prefix(self):
        return self.name()
=======
    @classmethod
    def name(cls):
        """Every input channel needs a name to identify it."""
        return cls.__name__

    def start_async_listening(self, message_queue):
        # type: (Dequeue) -> None
        """Start to push the incoming messages from channel into the queue."""
        raise Exception("Input channel doesn't support async listening.")
>>>>>>> 1e00dae2

    def blueprint(self, on_new_message):
        # type: (Callable[[UserMessage], None])-> None
        """Defines a Flask blueprint.

        The blueprint will be attached to a running flask server and handel
        incoming routes it registered for."""
        raise NotImplementedError(
                "Component listener needs to provide blueprint.")


class OutputChannel(object):
    """Output channel base class.

    Provides sane implementation of the send methods
    for text only output channels."""

    @classmethod
    def name(cls):
<<<<<<< HEAD
        raise NotImplementedError("Every output channel needs a name to "
                                  "identify it.")

    def send_response(self, recipient_id, message):
        # type: (Text, Dict[Text, Any]) -> None
        """Send a message to the client."""

        if message.get("elements"):
            self.send_custom_message(recipient_id, message.get("elements"))

        elif message.get("buttons"):
            self.send_text_with_buttons(recipient_id,
                                        message.get("text"),
                                        message.get("buttons"))
        else:
            self.send_text_message(recipient_id,
                                   message.get("text"))

        # if there is an image we handle it separately as an attachment
        if message.get("image"):
            self.send_image_url(recipient_id, message.get("image"))
=======
        """Every output channel needs a name to identify it."""
        return cls.__name__
>>>>>>> 1e00dae2

    def send_text_message(self, recipient_id, message):
        # type: (Text, Text) -> None
        """Send a message through this channel."""

        raise NotImplementedError("Output channel needs to implement a send "
                                  "message for simple texts.")

    def send_image_url(self, recipient_id, image_url):
        # type: (Text, Text) -> None
        """Sends an image. Default will just post the url as a string."""

        self.send_text_message(recipient_id, "Image: {}".format(image_url))

    def send_text_with_buttons(self, recipient_id, message, buttons, **kwargs):
        # type: (Text, Text, List[Dict[Text, Any]], **Any) -> None
        """Sends buttons to the output.

        Default implementation will just post the buttons as a string."""

        self.send_text_message(recipient_id, message)
        for idx, button in enumerate(buttons):
            button_msg = "{idx}: {title} ({val})".format(
                    idx=idx + 1, title=button['title'], val=button['payload'])
            self.send_text_message(recipient_id, button_msg)

    def send_custom_message(self, recipient_id, elements):
        # type: (Text, Iterable[Dict[Text, Any]]) -> None
        """Sends elements to the output.

        Default implementation will just post the elements as a string."""

        for element in elements:
            element_msg = "{title} : {subtitle}".format(
                    title=element['title'], subtitle=element['subtitle'])
            self.send_text_with_buttons(
                    recipient_id, element_msg, element['buttons'])


class CollectingOutputChannel(OutputChannel):
    """Output channel that collects send messages in a list

    (doesn't send them anywhere, just collects them)."""

    def __init__(self):
        self.messages = []

    @classmethod
    def name(cls):
        return "collector"

    def latest_output(self):
        if self.messages:
            return self.messages[-1]
        else:
            return None

    def send_text_message(self, recipient_id, message):
        self.messages.append({"recipient_id": recipient_id,
                              "text": message})

    def send_text_with_buttons(self, recipient_id, message, buttons, **kwargs):
        self.messages.append({"recipient_id": recipient_id,
                              "text": message,
                              "data": buttons})


class QueueOutputChannel(OutputChannel):
    """Output channel that collects send messages in a list

    (doesn't send them anywhere, just collects them)."""

    @classmethod
    def name(cls):
        return "queue"

    def __init__(self, message_queue=None):
        # type: (Queue) -> None
        self.messages = Queue() if not message_queue else message_queue

    def send_text_message(self, recipient_id, message):
        self.messages.put({"recipient_id": recipient_id,
                           "text": message})

    def send_text_with_buttons(self, recipient_id, message, buttons, **kwargs):
        self.messages.put({"recipient_id": recipient_id,
                           "text": message,
                           "data": buttons})


class RestInput(InputChannel):
    """A custom http input channel.

    This implementation is the basis for a custom implementation of a chat
    frontend. You can customize this to send messages to Rasa Core and
    retrieve responses from the agent."""

    @classmethod
    def name(cls):
        return "rest"

    @staticmethod
    def on_message_wrapper(on_new_message, text, queue, sender_id):
        collector = QueueOutputChannel(queue)

        message = UserMessage(text, collector, sender_id)
        on_new_message(message)

        queue.put("DONE")

    def stream_response(self, on_new_message, text, sender_id):
        from multiprocessing import Queue

        q = Queue()

        t = Thread(target=self.on_message_wrapper,
                   args=(on_new_message, text, q, sender_id))
        t.start()
        while True:
            response = q.get()
            if response == "DONE":
                break
            else:
                yield json.dumps(response) + "\n"

    def blueprint(self, on_new_message):
        custom_webhook = Blueprint('custom_webhook', __name__)

        @custom_webhook.route("/", methods=['GET'])
        def health():
            return jsonify({"status": "ok"})

        @custom_webhook.route("/webhook", methods=['POST'])
        def receive():
            payload = request.json
            sender_id = payload.get("sender", None)
            text = payload.get("message", None)
            should_use_stream = utils.bool_arg("stream", default=False)

            if should_use_stream:
                return Response(
                        self.stream_response(on_new_message, text, sender_id),
                        content_type='text/event-stream')
            else:
                collector = CollectingOutputChannel()
                on_new_message(UserMessage(text, collector, sender_id))
                return jsonify(collector.messages)

        return custom_webhook<|MERGE_RESOLUTION|>--- conflicted
+++ resolved
@@ -61,23 +61,11 @@
 
     @classmethod
     def name(cls):
-        raise NotImplementedError("Every input channel needs a name to "
-                                  "identify it.")
-
-<<<<<<< HEAD
+        """Every input channel needs a name to identify it."""
+        return cls.__name__
+
     def url_prefix(self):
         return self.name()
-=======
-    @classmethod
-    def name(cls):
-        """Every input channel needs a name to identify it."""
-        return cls.__name__
-
-    def start_async_listening(self, message_queue):
-        # type: (Dequeue) -> None
-        """Start to push the incoming messages from channel into the queue."""
-        raise Exception("Input channel doesn't support async listening.")
->>>>>>> 1e00dae2
 
     def blueprint(self, on_new_message):
         # type: (Callable[[UserMessage], None])-> None
@@ -97,9 +85,8 @@
 
     @classmethod
     def name(cls):
-<<<<<<< HEAD
-        raise NotImplementedError("Every output channel needs a name to "
-                                  "identify it.")
+        """Every output channel needs a name to identify it."""
+        return cls.__name__
 
     def send_response(self, recipient_id, message):
         # type: (Text, Dict[Text, Any]) -> None
@@ -119,10 +106,6 @@
         # if there is an image we handle it separately as an attachment
         if message.get("image"):
             self.send_image_url(recipient_id, message.get("image"))
-=======
-        """Every output channel needs a name to identify it."""
-        return cls.__name__
->>>>>>> 1e00dae2
 
     def send_text_message(self, recipient_id, message):
         # type: (Text, Text) -> None
@@ -232,6 +215,12 @@
         on_new_message(message)
 
         queue.put("DONE")
+
+    def _extract_sender(self, req):
+        return req.json.get("sender", None)
+
+    def _extract_message(self, req):
+        return req.json.get("message", None)
 
     def stream_response(self, on_new_message, text, sender_id):
         from multiprocessing import Queue
@@ -257,9 +246,8 @@
 
         @custom_webhook.route("/webhook", methods=['POST'])
         def receive():
-            payload = request.json
-            sender_id = payload.get("sender", None)
-            text = payload.get("message", None)
+            sender_id = self._extract_sender(request)
+            text = self._extract_message(request)
             should_use_stream = utils.bool_arg("stream", default=False)
 
             if should_use_stream:
